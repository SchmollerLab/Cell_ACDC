--- conflicted
+++ resolved
@@ -12,10 +12,6 @@
   - pyqtgraph
   - pandas
   - pytables
-<<<<<<< HEAD
-  - matplotlib
-=======
->>>>>>> 904d2b91
   - tqdm
   - natsort
   - scikit-image=0.18
