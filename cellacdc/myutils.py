--- conflicted
+++ resolved
@@ -2722,16 +2722,11 @@
     if is_version_correct:
         return
     
-<<<<<<< HEAD
-    next_version = int(version.split('.')[0])+1
-    next_version = f'{next_version}.0'
-=======
     major_version = int(version.split('.')[0])
 
     next_version = major_version+1
 
     min_version = min_target_versions_cp[str(major_version)]
->>>>>>> 55d1984a
     
     check_install_package(
         'cellpose', 
