import os
import re

from typing import Literal

import pathlib
import difflib
import sys
import platform
import tempfile
import shutil
import traceback
import logging
import datetime
import time
import subprocess
import importlib
from uuid import uuid4
from importlib import import_module
from math import pow, ceil, floor
from functools import wraps, partial
from collections import namedtuple, Counter
from tqdm import tqdm
import requests
import zipfile
import numpy as np
import pandas as pd
import skimage
import inspect
import typing
from typing import List

from natsort import natsorted

import tifffile
import skimage.io
import skimage.measure

from . import GUI_INSTALLED, KNOWN_EXTENSIONS, is_conda_env

if GUI_INSTALLED:
    from qtpy.QtWidgets import QMessageBox
    from qtpy.QtCore import Signal, QObject, QCoreApplication
    
    from . import widgets, apps
    from . import config
    
from . import core, load
from . import html_utils, is_linux, is_win, is_mac, issues_url, is_mac_arm64
from . import cellacdc_path, printl, acdc_fiji_path, logs_path, acdc_ffmpeg_path
from . import user_profile_path, recentPaths_path
from . import models_list_file_path
from . import github_home_url
from . import try_input_install_package
from . import _warnings
from . import urls

ArgSpec = namedtuple('ArgSpec', ['name', 'default', 'type', 'desc', 'docstring'])

def get_module_name(script_file_path):
    parts = pathlib.Path(script_file_path).parts
    parts = list(parts[parts.index('cellacdc')+1:])
    parts[-1] = os.path.splitext(parts[-1])[0]
    module = '.'.join(parts)
    return module

def get_pos_status(pos_path):
    images_path = os.path.join(pos_path, 'Images')
    ls = listdir(images_path)
    for file in ls:
        if file.endswith('acdc_output.csv'):
            acdc_df_path = os.path.join(images_path, file)
            break
    else:
        return ''
    
    acdc_df = pd.read_csv(acdc_df_path)
    last_tracked_i = acdc_df['frame_i'].max()
    last_cca_i = 0
    if 'cell_cycle_stage' in acdc_df.columns:
        cca_df = acdc_df[['frame_i', 'cell_cycle_stage']].dropna()
        last_cca_i = cca_df['frame_i'].max()
    if last_cca_i > 0:
        return (
            f' (last tracked frame = {last_tracked_i+1}, '
            f'last annotated frame = {last_cca_i+1})'
        )
    else:
        return f' (last tracked frame = {last_tracked_i+1})'

def get_gdrive_path():
    if is_win:
        return os.path.join(f'G:{os.sep}', 'My Drive')
    elif is_mac:
        return os.path.join(
            '/Users/francesco.padovani/Library/CloudStorage/'
            'GoogleDrive-padovaf@tcd.ie/My Drive'
        )

def get_acdc_data_path():
    Cell_ACDC_path = os.path.dirname(cellacdc_path)
    return os.path.join(Cell_ACDC_path, 'data')

def get_open_filemaneger_os_string():
    if is_win:
        return 'Show in Explorer...'
    elif is_mac:
        return 'Reveal in Finder...'
    elif is_linux:
        return 'Show in File Manager...'

def filterCommonStart(images_path):
    startNameLen = 6
    ls = listdir(images_path)
    if not ls:
        return []
    allFilesStartNames = [f[:startNameLen] for f in ls]
    mostCommonStart = Counter(allFilesStartNames).most_common(1)[0][0]
    commonStartFilenames = [f for f in ls if f.startswith(mostCommonStart)]
    return commonStartFilenames

def get_salute_string():
    time_now = datetime.datetime.now().time()
    time_end_morning = datetime.time(12,00,00)
    time_end_lunch = datetime.time(13,00,00)
    time_end_afternoon = datetime.time(15,00,00)
    time_end_evening = datetime.time(20,00,00)
    time_end_night = datetime.time(4,00,00)
    if time_now >= time_end_night and time_now < time_end_morning:
        return 'Have a good day!'
    elif time_now >= time_end_morning and time_now < time_end_lunch:
        return 'Enjoy your lunch!'
    elif time_now >= time_end_lunch and time_now < time_end_afternoon:
        return 'Have a good afternoon!'
    elif time_now >= time_end_afternoon and time_now < time_end_evening:
        return 'Have a good evening!'
    else:
        return 'Have a good night!'

def remove_known_extension(name):
    for ext in KNOWN_EXTENSIONS:
        if name.endswith(ext):
            return name[:-len(ext)], ext

    return name, ''
    
def getCustomAnnotTooltip(annotState):
    toolTip = (
        f'Name: {annotState["name"]}\n\n'
        f'Type: {annotState["type"]}\n\n'
        f'Usage: activate the button and RIGHT-CLICK on cell to annotate\n\n'
        f'Description: {annotState["description"]}\n\n'
        f'SHORTCUT: "{annotState["shortcut"]}"'
    )
    return toolTip

def trim_path(path, depth=3, start_with_dots=True):
    path_li = os.path.abspath(path).split(os.sep)
    rel_path = f'{f"{os.sep}".join(path_li[-depth:])}'
    if start_with_dots:
        return f'...{os.sep}{rel_path}'
    else:
        return rel_path

def get_add_custom_model_instructions():
    url = 'https://github.com/SchmollerLab/Cell_ACDC/issues'
    user_manual_url = 'https://github.com/SchmollerLab/Cell_ACDC/blob/main/UserManual/Cell-ACDC_User_Manual.pdf'
    href_user_manual = f'<a href="{user_manual_url}">user manual</a>'
    href = f'<a href="{url}">here</a>'
    models_path = os.path.join(cellacdc_path, 'models')
    func_color = (111/255,66/255,205/255) # purplish
    kwargs_color = (208/255,88/255,9/255) # reddish/orange
    class_color = (215/255,58/255,73/255) # reddish
    blue_color = (0/255,92/255,197/255) # blueish
    class_sh = html_utils.class_sh
    def_sh = html_utils.def_sh
    kwargs_sh = html_utils.kwargs_sh
    Model_sh = html_utils.Model_sh
    segment_sh = html_utils.segment_sh
    predict_sh = html_utils.predict_sh
    init_sh = html_utils.init_sh
    myModel_sh = html_utils.myModel_sh
    return_sh = html_utils.return_sh
    equal_sh = html_utils.equal_sh
    open_par_sh = html_utils.open_par_sh
    close_par_sh = html_utils.close_par_sh
    image_sh = html_utils.image_sh
    from_sh = html_utils.from_sh
    import_sh = html_utils.import_sh
    s = html_utils.paragraph(f"""
    To use a custom model first <b>create a folder</b> with the same name of your model.<br><br>
    Inside this new folder create a file named <code>acdcSegment.py</code>.<br><br>
    In the <code>acdcSegment.py</code> file you will <b>implement the model class</b>.<br><br>
    Have a look at the other existing models, but essentially you have to create
    a class called <code>Model</code> with at least<br>
    the <code>{init_sh}</code> and the <code>{segment_sh}</code> method.<br><br>
    The <code>{segment_sh}</code> method takes the image (2D or 3D) as an input and return the segmentation mask.<br><br>
    You can find more details in the {href_user_manual} at the section
    called <code>Adding segmentation models to the pipeline</code>.<br><br>
    Pseudo-code for the <code>acdcSegment.py</code> file:
    <pre><code>
    {from_sh} myModel {import_sh} {myModel_sh}

    {class_sh} {Model_sh}:
        {def_sh} {init_sh}(self, {kwargs_sh}):
            self.model {equal_sh} {myModel_sh}{open_par_sh}{close_par_sh}

        {def_sh} {segment_sh}(self, {image_sh}, {kwargs_sh}):
            labels {equal_sh} self.model.{predict_sh}{open_par_sh}{image_sh}{close_par_sh}
            {return_sh} labels
    </code></pre>
    
    If it doesn't work, please report the issue {href} with the
    code you wrote. Thanks.
    """)
    return s, models_path

def is_iterable(item):
     try:
         iter(item)
         return True
     except TypeError as e:
         return False

class utilClass:
    pass

def get_trimmed_list(li: list, max_num_digits=10):
    li_str = li.copy()
    tom_num_digits = sum([len(str(val)) for val in li])
    avg_num_digits = tom_num_digits/len(li)
    max_num_vals = int(round(max_num_digits/avg_num_digits))
    if tom_num_digits>max_num_digits:
        del li_str[max_num_vals:-max_num_vals]
        li_str.insert(max_num_vals, "...")
        li_str = f"[{', '.join(map(str, li_str))}]"
    return li_str

def get_trimmed_dict(di: dict, max_num_digits=10):
    di_str = di.copy()
    total_num_digits = sum([len(str(key)) + len(str(val)) for key, val in di.items()])
    avg_num_digits = total_num_digits / len(di)
    max_num_vals = int(round(max_num_digits / avg_num_digits))
    if total_num_digits > max_num_digits:
        keys = list(di_str.keys())
        for key in keys[max_num_vals:-max_num_vals]:
            del di_str[key]
        di_str[keys[max_num_vals]] = "..."
    return f"[{', '.join([f'{key} -> {val}' for key, val in di_str.items()])}]"

def checked_reset_index(df):
    if df.index.names is None or df.index.names == [None]:
        return df.reset_index(drop=True)
    else:
        return df.reset_index()


def _bytes_to_MB(size_bytes):
    factor = pow(2, -20)
    size_MB = round(size_bytes*factor)
    return size_MB

def _bytes_to_GB(size_bytes):
    factor = pow(2, -30)
    size_GB = round(size_bytes*factor, 2)
    return size_GB

def getMemoryFootprint(files_list):
    required_memory = sum([
        48 if file.endswith('.h5') else os.path.getsize(file)
        for file in files_list
    ])
    return required_memory

def get_logs_path():
    return logs_path

class Logger(logging.Logger):
    def __init__(
            self,
            module='base', 
            name='cellacdc-logger', 
            level=logging.DEBUG
        ):
        super().__init__(f'{name}-{module}', level=level)
        self._stdout = sys.stdout
    
    def write(self, text, log_to_file=True):
        """Capture print statements, print to terminal and log text to 
        the open log file

        Parameters
        ----------
        text : str
            Text to log
        log_to_file : bool, optional
            If True, call `info` method with `text`. Default is True
        """        
        self._stdout.write(text)
        if not log_to_file:
            return
        
        if text == '\n':
            return
        
        if not text:
            return 
        
        self.debug(text)

    def close(self):
        for handler in self.handlers:
            handler.close()
            self.removeHandler(handler)
        sys.stdout = self._stdout
    
    def __del__(self):
        sys.stdout = self._stdout
    
    def info(self, text, *args, **kwargs):
        super().info(text, *args, **kwargs)
        self.write(f'{text}\n', log_to_file=False)
    
    def warning(self, text, *args, **kwargs):
        super().warning(text, *args, **kwargs)
        self.write(f'[WARNING]: {text}\n', log_to_file=False)
    
    def error(self, text, *args, **kwargs):
        super().error(text, *args, **kwargs)
        self.write(traceback.format_exc())
        self.write(f'[ERROR]: {text}\n', log_to_file=False)
    
    def critical(self, text, *args, **kwargs):
        super().critical(text, *args, **kwargs)
        self.write(f'[CRITICAL]: {text}\n', log_to_file=False)
    
    def exception(self, text, *args, **kwargs):
        super().exception(text, *args, **kwargs)
        self.write(traceback.format_exc())
        self.write(f'[ERROR]: {text}\n', log_to_file=False)
    
    def log(self, level, text):
        super().log(level, text)
        levelName = logging.getLevelName(level)
        getattr(self, levelName.lower())(text)
        # self.write(f'[{levelName}]: {text}\n', log_to_file=False)
    
    def flush(self):
        self._stdout.flush()

def delete_older_log_files(logs_path):
    if not os.path.exists(logs_path):
        return
    
    log_files = os.listdir(logs_path)
    for log_file in log_files:
        if not log_file.endswith('.log'):
            continue
        
        log_filepath = os.path.join(logs_path, log_file)
        try:
            mtime = os.path.getmtime(log_filepath)
        except Exception as err:
            continue
        
        mdatetime = datetime.datetime.fromtimestamp(mtime)
        days = (datetime.datetime.now() - mdatetime).days
        if days < 7:
            continue

        try:
            os.remove(log_filepath)
        except Exception as err:
            continue

def _log_system_info(logger, log_path, is_cli=False, also_spotmax=False):
    logger.info(f'Initialized log file "{log_path}"')
    
    version = read_version()
    release_date = get_date_from_version(version, package='cellacdc')
    
    py_ver = sys.version_info
    python_version = f'{py_ver.major}.{py_ver.minor}.{py_ver.micro}'
    logger.info(f'Running Python v{python_version} from "{sys.exec_prefix}"')    
    logger.info(
        f'Cell-ACDC info:\n'
        f'  * Installation directory: "{cellacdc_path}"\n'
        f'  * Version: "{version}"\n'
        f'  * Released on: "{release_date}"'
    )
    logger.info(f'System version: {sys.version}')
    logger.info(f'Platform: {platform.platform()}')
    
    if GUI_INSTALLED and not is_cli:
        from qtpy import QtCore
        logger.info(f'Using Qt version {QtCore.__version__}')
    
    if not also_spotmax:
        return
    
    from spotmax import spotmax_path
    logger.info(f'SpotMAX installation directory: "{spotmax_path}"')

def setupLogger(module='base', logs_path=None):
    if logs_path is None:
        logs_path = get_logs_path()
    
    logger = Logger(module=module)
    sys.stdout = logger
    
    delete_older_log_files(logs_path)
    if not os.path.exists(logs_path):
        os.mkdir(logs_path)

    date_time = datetime.datetime.now().strftime('%Y-%m-%d_%H-%M-%S')
    id = uuid4()
    log_filename = f'{date_time}_{module}_{id}_stdout.log'
    log_path = os.path.join(logs_path, log_filename)

    output_file_handler = logging.FileHandler(log_path, mode='w')

    # Format your logs (optional)
    formatter = logging.Formatter(
        '%(asctime)s - %(name)s - %(levelname)s:\n'
        '------------------------\n'
        '%(message)s\n'
        '------------------------\n',
        datefmt='%d-%m-%Y, %H:%M:%S'
    )
    output_file_handler.setFormatter(formatter)

    logger.addHandler(output_file_handler)
    
    _log_system_info(logger, log_path)
    
    # if module == 'gui' and GUI_INSTALLED:
    #     qt_handler = widgets.QtHandler()
    #     qt_handler.setFormatter(logging.Formatter("%(message)s"))
    #     logger.addHandler(qt_handler)

    return logger, logs_path, log_path, log_filename

def get_pos_foldernames(exp_path, check_if_is_sub_folder=False):
    if not check_if_is_sub_folder:
        ls = listdir(exp_path)
        pos_foldernames = [
            pos for pos in ls if is_pos_folderpath(os.path.join(exp_path, pos))
        ]
    else:
        folder_type = determine_folder_type(exp_path)
        is_pos_folder, is_images_folder, _ = folder_type
        if is_pos_folder:
            return [os.path.basename(exp_path)]
        elif is_images_folder:
            pos_path = os.path.dirname(exp_path)
            return [os.path.basename(pos_path)]
        else:
            return get_pos_foldernames(exp_path)
    return pos_foldernames

def getMostRecentPath():
    if os.path.exists(recentPaths_path):
        df = pd.read_csv(recentPaths_path, index_col='index')
        if 'opened_last_on' in df.columns:
            df = df.sort_values('opened_last_on', ascending=False)
        MostRecentPath = ''
        for path in df['path']:
            if os.path.exists(path):
                MostRecentPath = path
                break
    else:
        MostRecentPath = ''
    return MostRecentPath

def addToRecentPaths(exp_path, logger=None):
    if not os.path.exists(exp_path):
        return
    exp_path = exp_path.replace('\\', '/')
    if os.path.exists(recentPaths_path):
        try:
            df = pd.read_csv(recentPaths_path, index_col='index')
            recentPaths = df['path'].to_list()
            if 'opened_last_on' in df.columns:
                openedOn = df['opened_last_on'].to_list()
            else:
                openedOn = [np.nan]*len(recentPaths)
            if exp_path in recentPaths:
                pop_idx = recentPaths.index(exp_path)
                recentPaths.pop(pop_idx)
                openedOn.pop(pop_idx)
            recentPaths.insert(0, exp_path)
            openedOn.insert(0, datetime.datetime.now())
            # Keep max 40 recent paths
            if len(recentPaths) > 40:
                recentPaths.pop(-1)
                openedOn.pop(-1)
        except Exception as e:
            recentPaths = [exp_path]
            openedOn = [datetime.datetime.now()]
    else:
        recentPaths = [exp_path]
        openedOn = [datetime.datetime.now()]
    df = pd.DataFrame({
        'path': recentPaths,
        'opened_last_on': pd.Series(openedOn, dtype='datetime64[ns]')}
    )
    df.index.name = 'index'
    df.to_csv(recentPaths_path)

def checkDataIntegrity(filenames, parent_path, parentQWidget=None):
    char = filenames[0][:2]
    startWithSameChar = all([f.startswith(char) for f in filenames])
    if not startWithSameChar:
        msg = widgets.myMessageBox()
        txt = html_utils.paragraph(
            'Cell-ACDC detected files inside the folder '
            'that <b>do not start with the same, common basename</b>.<br><br>'
            'To ensure correct loading of the data, the folder where '
            'the file(s) is/are should either contain a single image file or'
            'only files that start with the same, common basename.<br><br>'
            'For example the following filenames:<br><br>'
            '<code>F014_s01_phase_contr.tif</code><br>'
            '<code>F014_s01_mCitrine.tif</code><br><br>'
            'are named correctly since they all start with the '
            'the common basename "F014_s01_". After the common basename you '
            'can write whatever text you want. In the example above, "phase_contr" '
            'and "mCitrine" are the channel names.<br><br>'
            'Data loading may still be successfull, so Cell-ACDC will '
            'still try to load data now.<br>'
        )
        filesFormat = [f'    - {file}' for file in filenames]
        filesFormat = "\n".join(filesFormat)
        detailsText = (
            f'Files present in the folder {parent_path}:\n\n'
            f'{filesFormat}'
        )
        msg.addShowInFileManagerButton(parent_path, txt='Open folder...')
        msg.warning(
            parentQWidget, 'Data structure compromised', txt, 
            detailsText=detailsText, buttonsTexts=('Cancel', 'Ok')
        )
        if msg.cancel:
            raise TypeError(
                'Process aborted by the user.'
            )
        return False
    return True

def get_cca_colname_desc():
    desc = {
        'Cell ID': (
            'ID of the segmented cell. All of the other columns '
            'are properties of this ID.'
        ),
        'Cell cycle stage': (
            'G1 if the cell does NOT have a bud. S/G2/M if it does.'
        ),
        'Relative ID': (
            'ID of the bud related to the Cell ID (row). For cells in G1 write the '
            'bud ID it had in the previous cycle.'
        ),
        'Generation number': (
            'Number of times the cell divided from a bud. For cells in the first '
            'frame write any number greater than 1.'
        ),
        'Relationship': (
            'Relationship of the current Cell ID (row). '
            'Either <b>mother</b> or <b>bud</b>. An object is a bud if '
            'it didn\'t divide from the mother yet. All other instances '
            '(e.g., cell in G1) are still labelled as mother.'
        ),
        'Emerging frame num.': (
            'Frame number at which the object emerged/appeared in the scene.'
        ),
        'Division frame num.': (
            'Frame number at which the bud separated from the mother.'
        ),
        'Is history known?': (
            'Cells that are already present in the first frame or appears '
            'from outside of the field of view, have some information missing. '
            'For example, for cells in the first frame we do not know how many '
            'times it budded and divided in the past. '
            'In these cases Is history known? is True.'
        )
    }
    return desc

def testQcoreApp():
    print(QCoreApplication.instance())

def store_custom_model_path(model_file_path):
    model_file_path = model_file_path.replace('\\', '/')
    model_name = os.path.basename(os.path.dirname(model_file_path))
    cp = config.ConfigParser()
    if os.path.exists(models_list_file_path):
        cp.read(models_list_file_path)
    if model_name not in cp:
        cp[model_name] = {}
    cp[model_name]['path'] = model_file_path
    with open(models_list_file_path, 'w') as configFile:
        cp.write(configFile)

def check_git_installed(parent=None):
    try:
        subprocess.check_call(['git', '--version'], shell=True)
        return True
    except Exception as e:
        print('='*20)
        traceback.print_exc()
        print('='*20)
        git_url = 'https://git-scm.com/book/en/v2/Getting-Started-Installing-Git'
        msg = widgets.myMessageBox()
        txt = html_utils.paragraph(f"""
            In order to install <code>javabridge</code> you first need to <b>install
            Git</b> (it was not found).<br><br>
            <b>Close Cell-ACDC</b> and follow the instructions
            {html_utils.tag('here', f'a href="{git_url}"')}.<br><br>
            <i><b>NOTE</b>: After installing Git you might need to <b>restart the
            terminal</b></i>.
        """)
        msg.warning(
            parent, 'Git not installed', txt
        )
        return False

def browse_url(url):
    import webbrowser
    webbrowser.open(url)

def browse_docs():
    browse_url(urls.docs_homepage)

def install_java():
    try:
        subprocess.check_call(['javac', '-version'], shell=True)
        return False
    except Exception as e:
        from . import widgets
        win = widgets.installJavaDialog()
        win.exec_()
        return win.clickedButton == win.cancelButton

def install_javabridge(force_compile=False, attempt_uninstall_first=False):
    if attempt_uninstall_first:
        try:
            subprocess.check_call(
                [sys.executable, '-m', 'pip', 'uninstall', '-y', 'javabridge']
            )
        except Exception as e:
            pass
    if sys.platform.startswith('win'):
        if force_compile:
            subprocess.check_call(
                [sys.executable, '-m', 'pip', 'install', '-U',
                'git+https://github.com/SchmollerLab/python-javabridge-acdc']
            )
        else:
            subprocess.check_call(
                [sys.executable, '-m', 'pip', 'install', '-U',
                'git+https://github.com/SchmollerLab/python-javabridge-windows']
            )
    elif is_mac:
        subprocess.check_call(
            [sys.executable, '-m', 'pip', 'install', '-U',
            'git+https://github.com/SchmollerLab/python-javabridge-acdc']
        )
    elif is_linux:
        subprocess.check_call(
            [sys.executable, '-m', 'pip', 'install', '-U',
            'git+https://github.com/LeeKamentsky/python-javabridge.git@master']
        )

def is_in_bounds(x,y,X,Y):
    in_bounds = x >= 0 and x < X and y >= 0 and y < Y
    return in_bounds

def read_version(logger=None, return_success=False):
    cellacdc_parent_path = os.path.dirname(cellacdc_path)
    cellacdc_parent_folder = os.path.basename(cellacdc_parent_path)
    if cellacdc_parent_folder == 'site-packages':
        from . import __version__
        version = __version__
        success = True
    else:
        try:
            from setuptools_scm import get_version
            version = get_version(root='..', relative_to=__file__)
            success = True
        except Exception as e:
            if logger is None:
                logger = print
            logger('*'*40)
            logger(traceback.format_exc())
            logger('-'*40)
            logger(
                '[WARNING]: Cell-ACDC could not determine the current version. '
                'Returning the version determined at installation time. '
                'See details above.'
            )
            logger('='*40)
            try:
                from . import _version
                version = _version.version
                success = False
            except Exception as e:
                version = 'ND'
                success = False
    
    if return_success:
        return version, success
    else:
        return version

def get_date_from_version(version: str, package='cellacdc'):
    try:
        res_json = requests.get(f'https://pypi.org/pypi/{package}/json').json()
        pypi_releases_json = res_json['releases']
        version_json = pypi_releases_json[version][0]
        upload_time = version_json['upload_time_iso_8601']
        date = datetime.datetime.strptime(upload_time, r'%Y-%m-%dT%H:%M:%S.%fZ')
        date_str = date.strftime(r'%A %d %B %Y at %H:%M')
        return date_str
    except Exception as err:
        pass
    
    try:
        commit_hash = re.findall(r'\+g([A-Za-z0-9]+)\.d', version)[0]
        commands = ['git', 'show', commit_hash]
        commit_log = subprocess.check_output(commands).decode() 
        date_log = re.findall(r'Date:(.*) \+', commit_log)[0].strip()
        date = datetime.datetime.strptime(date_log, r'%a %b %d %H:%M:%S %Y')
        date_str = date.strftime(r'%A %d %B %Y at %H:%M')
        return date_str
    except Exception as err:
        pass
    
    return 'ND'  

def showInExplorer(path):
    if is_mac:
        os.system(f'open "{path}"')
    elif is_linux:
        os.system(f'xdg-open "{path}"')
    else:
        os.startfile(path)

def exec_time(func):
    @wraps(func)
    def inner_function(self, *args, **kwargs):
        t0 = time.perf_counter()
        if func.__code__.co_argcount==1 and func.__defaults__ is None:
            result = func(self)
        elif func.__code__.co_argcount>1 and func.__defaults__ is None:
            result = func(self, *args)
        else:
            result = func(self, *args, **kwargs)
        t1 = time.perf_counter()
        s = f'{func.__name__} execution time = {(t1-t0)*1000:.3f} ms'
        printl(s, is_decorator=True)
        return result
    return inner_function

def setRetainSizePolicy(widget, retain=True):
    sp = widget.sizePolicy()
    sp.setRetainSizeWhenHidden(retain)
    widget.setSizePolicy(sp)

def getAcdcDfSegmPaths(images_path):
    ls = listdir(images_path)
    basename = getBasename(ls)
    paths = {}
    for file in ls:
        filePath = os.path.join(images_path, file)
        fileName, ext = os.path.splitext(file)
        endName = fileName[len(basename):]
        if endName.find('acdc_output') != -1 and ext=='.csv':
            info_name = endName.replace('acdc_output', '')
            paths.setdefault(info_name, {})
            paths[info_name]['acdc_df_path'] = filePath
            paths[info_name]['acdc_df_filename'] = fileName
        elif endName.find('segm') != -1 and ext=='.npz':
            info_name = endName.replace('segm', '')
            paths.setdefault(info_name, {})
            paths[info_name]['segm_path'] = filePath
            paths[info_name]['segm_filename'] = fileName
    return paths

def getChannelFilePath(images_path, chName):
    file = ''
    alignedFilePath = ''
    tifFilePath = ''
    h5FilePath = ''
    for file in listdir(images_path):
        filePath = os.path.join(images_path, file)
        if file.endswith(f'{chName}_aligned.npz'):
            alignedFilePath = filePath
        elif file.endswith(f'{chName}.tif'):
            tifFilePath = filePath
        elif file.endswith(f'{chName}.h5'):
            h5FilePath = filePath
    if alignedFilePath:
        return alignedFilePath
    elif h5FilePath:
        return h5FilePath
    elif tifFilePath:
        return tifFilePath
    else:
        return ''

def get_number_fstring_formatter(dtype, precision=4):
    if np.issubdtype(dtype, np.integer):
        return 'd'
    else:
        return f'.{precision}f'

def get_chname_from_basename(filename, basename, remove_ext=True):
    if remove_ext:
        filename, ext = os.path.splitext(filename)
    chName = filename[len(basename):]
    aligned_idx = chName.find('_aligned')
    if aligned_idx != -1:
        chName = chName[:aligned_idx]
    return chName

def getBaseAcdcDf(rp):
    zeros_list = [0]*len(rp)
    nones_list = [None]*len(rp)
    minus1_list = [-1]*len(rp)
    IDs = []
    xx_centroid = []
    yy_centroid = []
    zz_centroid = []
    for obj in rp:
        xc, yc = obj.centroid[-2:]
        IDs.append(obj.label)
        xx_centroid.append(xc)
        yy_centroid.append(yc)
        if len(obj.centroid) == 3:
            zc = obj.centroid[0]
            zz_centroid.append(zc)
            
    df = pd.DataFrame(
        {
            'Cell_ID': IDs,
            'is_cell_dead': zeros_list,
            'is_cell_excluded': zeros_list,
            'x_centroid': xx_centroid,
            'y_centroid': yy_centroid,
            'was_manually_edited': minus1_list
        }
    ).set_index('Cell_ID')
    if zz_centroid:
        df['z_centroid'] = zz_centroid
        
    return df

def getBasenameAndChNames(images_path, useExt=None):
    _tempPosData = utilClass()
    _tempPosData.images_path = images_path
    load.loadData.getBasenameAndChNames(_tempPosData, useExt=useExt)
    return _tempPosData.basename, _tempPosData.chNames

def getBasename(files):
    basename = files[0]
    for file in files:
        # Determine the basename based on intersection of all files
        _, ext = os.path.splitext(file)
        sm = difflib.SequenceMatcher(None, file, basename)
        i, j, k = sm.find_longest_match(
            0, len(file), 0, len(basename)
        )
        basename = file[i:i+k]
    return basename

def findalliter(patter, string):
    """Function used to return all re.findall objects in string"""
    m_test = re.findall(r'(\d+)_(.+)', string)
    m_iter = [m_test]
    while m_test:
        m_test = re.findall(r'(\d+)_(.+)', m_test[0][1])
        m_iter.append(m_test)
    return m_iter

def clipSelemMask(mask, shape, Yc, Xc, copy=True):
    if copy:
        mask = mask.copy()
    
    Y, X = shape
    h, w = mask.shape

    # Bottom, Left, Top, Right global coordinates of mask
    Y0, X0, Y1, X1 = Yc-(h/2), Xc-(w/2), Yc+(h/2), Xc+(w/2)
    mask_limits = [floor(Y0)+1, floor(X0)+1, floor(Y1)+1, floor(X1)+1]
    
    if Y0>=0 and X0>=0 and Y1<=Y and X1<=X:
        # Mask is withing shape boundaries, no need to clip
        ystart, xstart, yend, xend = mask_limits
        mask_slice = slice(ystart, yend), slice(xstart, xend)
        return mask, mask_slice

    if Y0<0:
        # Mask is exceeding at the bottom
        ystart = floor(abs(Y0))
        mask_limits[0] = 0
        mask = mask[ystart:]
    if X0<0:
        # Mask is exceeding at the left
        xstart = floor(abs(X0))
        mask_limits[1] = 0
        mask = mask[:, xstart:]
    if Y1>Y:
        # Mask is exceeding at the top
        yend = ceil(abs(Y1)) - Y
        mask_limits[2] = Y
        mask = mask[:-yend]
    if X1>X:
        # Mask is exceeding at the right
        xend = ceil(abs(X1)) - X
        mask_limits[3] = X
        mask = mask[:, :-xend]
    
    ystart, xstart, yend, xend = mask_limits
    mask_slice = slice(ystart, yend), slice(xstart, xend)
    return mask, mask_slice


def listdir(path) -> List[str]:
    return natsorted([
        f for f in os.listdir(path)
        if not f.startswith('.')
        and not f == 'desktop.ini'
        and not f == 'recovery'
    ])

def insertModelArgSpect(
        params, param_name, param_value, param_type=None, desc='',
        docstring=''
    ):
    updated_params = []
    for param in params:
        if param.name == param_name:
            if param_type is None:
                param_type = param.type
            new_param = ArgSpec(
                name=param_name, default=param_value, type=param_type,
                desc=desc, docstring=docstring
            )
            updated_params.append(new_param)
        else:
            updated_params.append(param)
    return updated_params

def get_function_argspec(function, args_to_skip={'logger_func',}):
    argspecs = inspect.getfullargspec(function)
    kwargs_type_hints = typing.get_type_hints(function)
    docstring = function.__doc__
    params = params_to_ArgSpec(
        argspecs, kwargs_type_hints, docstring, 
        args_to_skip=args_to_skip
    )
    return params

def getModelArgSpec(acdcSegment):
    init_ArgSpec = inspect.getfullargspec(acdcSegment.Model.__init__)
    init_kwargs_type_hints = typing.get_type_hints(acdcSegment.Model.__init__)
    init_doc = acdcSegment.Model.__init__.__doc__
    init_params = params_to_ArgSpec(
        init_ArgSpec, init_kwargs_type_hints, init_doc
    )
    init_params = add_segm_data_param(init_params, init_ArgSpec)
    
    segment_ArgSpec = inspect.getfullargspec(acdcSegment.Model.segment)
    segment_kwargs_type_hints = typing.get_type_hints(acdcSegment.Model.segment)
    try:
        segment_ArgSpec.args.remove('frame_i')
    except Exception as e:
        pass
    
    segment_doc = acdcSegment.Model.segment.__doc__
    segment_params = params_to_ArgSpec(
        segment_ArgSpec, segment_kwargs_type_hints, segment_doc,
    )
    
    return init_params, segment_params

def _get_doc_stop_idx(docstring, start_idx, next_param_name=None, debug=False):
    if debug:
        import pdb; pdb.set_trace()
    
    if next_param_name is not None:
        doc_stop_idx = docstring.find(f'{next_param_name} : ')
        if doc_stop_idx > 1:
            return doc_stop_idx
    
    docstring_from_start = docstring[start_idx:]
    next_param_searched = re.search(r'\w+ : ', docstring_from_start)
    if next_param_searched is not None:
        return next_param_searched.start(0) + start_idx
    
    doc_stop_idx = docstring.find('Returns')
    if doc_stop_idx > 1:
        return doc_stop_idx
    
    doc_stop_idx = docstring.find('Notes')
    if doc_stop_idx > 1:
        return doc_stop_idx 
    
    return -1

def parse_model_param_doc(name, next_param_name=None, docstring=None):
    if not docstring:
        return ''
    
    try:
        # Extract parameter description from 'param : ...'
        start_text = f'{name} : '
        if docstring.find(start_text) == -1:
            # Parameter not present in docstring
            return ''
        
        doc_start_idx = docstring.find(start_text) + len(start_text)
        
        doc_stop_idx = _get_doc_stop_idx(
            docstring, doc_start_idx, next_param_name=next_param_name
        )
        if doc_stop_idx == -1:
            doc_stop_idx = len(docstring)
        
        param_doc = docstring[doc_start_idx:doc_stop_idx]
        
        # Start at first end of line
        param_doc = param_doc[param_doc.find('\n')+1:]
        
        # Replace multiples spaces with single space
        param_doc = re.sub(' +', ' ', param_doc)
        
        # Remove trailing spaces
        param_doc = param_doc.strip()
    except Exception as err:
        param_doc = ''
    
    param_doc = param_doc.replace(', optional', '')
    
    return param_doc

def add_segm_data_param(init_params, init_argspecs):
    if init_argspecs.defaults is None:
        num_kwargs = 0
    else:
        num_kwargs = len(init_argspecs.defaults)
    
    # Segm model requires segm data --> add it to params
    num_args = len(init_argspecs.args) - num_kwargs
    if num_args == 1:
        # Args is only self --> segm data not needed
        return init_params
    
    desc = (
'This model requires an additional segmentation file as input.\n\n'
'Please, select which segmentation file to provide to the model.'
    )
    
    segm_data_argspec = ArgSpec(
        name='Auxiliary segmentation file', 
        default='', 
        type=str, 
        desc=desc,
        docstring=None
    )
    
    init_params.insert(0, segm_data_argspec)
    return init_params

def params_to_ArgSpec(
        fullargspecs, type_hints, docstring, args_to_skip=None
    ):
    params = []
    
    if fullargspecs.defaults is None:
        return params
    
    if args_to_skip is None:
        args_to_skip = set()
    
    num_params = len(fullargspecs.args)
    ip = num_params - len(fullargspecs.defaults)
    if ip < 0:
        return params
    
    for arg, default in zip(fullargspecs.args[ip:], fullargspecs.defaults):
        if arg in args_to_skip:
            continue
        
        if arg in type_hints:
            _type = type_hints[arg]
        else:
            _type = type(default)
        
        next_param_name = None
        if ip+1 < num_params:
            next_param_name = fullargspecs.args[ip+1]
        
        param_doc = parse_model_param_doc(
            arg, 
            next_param_name=next_param_name,
            docstring=docstring
        )
        param = ArgSpec(
            name=arg, 
            default=default, 
            type=_type, 
            desc=param_doc,
            docstring=docstring
        )
        params.append(param)
        ip += 1
    return params

def getClassArgSpecs(classModule, runMethodName='run'):
    init_ArgSpec = inspect.getfullargspec(classModule.__init__)
    init_kwargs_type_hints = typing.get_type_hints(
        classModule.__init__
    )
    init_doc = classModule.__init__.__doc__
    init_params = params_to_ArgSpec(
        init_ArgSpec, init_kwargs_type_hints, init_doc
    )
    
    run_ArgSpec = inspect.getfullargspec(getattr(classModule, runMethodName))
    run_kwargs_type_hints = typing.get_type_hints(
        getattr(classModule, runMethodName)
    )
    run_doc = getattr(classModule, runMethodName).__doc__
    run_params = params_to_ArgSpec(
        run_ArgSpec, run_kwargs_type_hints, run_doc,
        args_to_skip={'signals', 'export_to'}
    )
    return init_params, run_params

def getTrackerArgSpec(trackerModule, realTime=False):
    init_ArgSpec = inspect.getfullargspec(trackerModule.tracker.__init__)
    init_kwargs_type_hints = typing.get_type_hints(
        trackerModule.tracker.__init__
    )
    init_doc = trackerModule.tracker.__init__.__doc__
    init_params = params_to_ArgSpec(
        init_ArgSpec, init_kwargs_type_hints, init_doc
    )
    if realTime:
        track_ArgSpec = inspect.getfullargspec(trackerModule.tracker.track_frame)
        track_kwargs_type_hints = typing.get_type_hints(
            trackerModule.tracker.track_frame
        )
        track_doc = trackerModule.tracker.track_frame.__doc__
    else:
        track_ArgSpec = inspect.getfullargspec(trackerModule.tracker.track)
        track_kwargs_type_hints = typing.get_type_hints(
            trackerModule.tracker.track
        )
        track_doc = trackerModule.tracker.track.__doc__

    track_params = params_to_ArgSpec(
        track_ArgSpec, track_kwargs_type_hints, track_doc,
        args_to_skip={'signals', 'export_to'}
    )
    return init_params, track_params

def isIntensityImgRequiredForTracker(trackerModule):
    track_ArgSpec = inspect.getfullargspec(trackerModule.tracker.track)
    num_args = len(track_ArgSpec.args) - len(track_ArgSpec.defaults)
    # If the number of args is 3 then we have `self, labels, image` as args 
    # which means the tracker requires the image 
    return num_args == 3                          

def getDefault_SegmInfo_df(posData, filename):
    mid_slice = int(posData.SizeZ/2)
    df = pd.DataFrame({
        'filename': [filename]*posData.SizeT,
        'frame_i': range(posData.SizeT),
        'z_slice_used_dataPrep': [mid_slice]*posData.SizeT,
        'which_z_proj': ['single z-slice']*posData.SizeT,
        'z_slice_used_gui': [mid_slice]*posData.SizeT,
        'which_z_proj_gui': ['single z-slice']*posData.SizeT,
        'resegmented_in_gui': [False]*posData.SizeT,
        'is_from_dataPrep': [False]*posData.SizeT
    }).set_index(['filename', 'frame_i'])
    return df

def get_examples_path(which):
    if which == 'time_lapse_2D':
        foldername = 'TimeLapse_2D'
        url = 'https://hmgubox2.helmholtz-muenchen.de/index.php/s/CaMdYXiwxxoq3Ts/download/TimeLapse_2D.zip'
        file_size = 45143552
    elif which == 'snapshots_3D':
        foldername = 'Multi_3D_zStack_Analysed'
        url = 'https://hmgubox2.helmholtz-muenchen.de/index.php/s/CXZDoQMANNrKL7a/download/Yeast_Analysed_multi3D_zStacks.zip'
        file_size = 124822528
    else:
        return ''
    
    examples_path = os.path.join(user_profile_path, 'acdc-examples')
    example_path = os.path.join(examples_path, foldername)
    return examples_path, example_path, url, file_size

def download_examples(which='time_lapse_2D', progress=None):
    examples_path, example_path, url, file_size = get_examples_path(which)
    if os.path.exists(example_path):
        if progress is not None:
            # display 100% progressbar
            progress.emit(0, 0)
        return example_path

    zip_dst = os.path.join(examples_path, 'example_temp.zip')

    if not os.path.exists(examples_path):
        os.makedirs(examples_path, exist_ok=True)

    print(f'Downloading example to {example_path}')

    download_url(
        url, zip_dst, verbose=False, file_size=file_size,
        progress=progress
    )
    exctract_to = examples_path
    extract_zip(zip_dst, exctract_to)

    if progress is not None:
        # display 100% progressbar
        progress.emit(0, 0)

    # Remove downloaded zip archive
    os.remove(zip_dst)
    print('Example downloaded successfully')
    return example_path

def get_acdc_java_path():
    acdc_java_path = os.path.join(user_profile_path, 'acdc-java')
    dot_acdc_java_path = os.path.join(user_profile_path, '.acdc-java')
    return acdc_java_path, dot_acdc_java_path

def get_java_url():
    is_linux = sys.platform.startswith('linux')
    is_mac = sys.platform == 'darwin'
    is_win = sys.platform.startswith("win")
    is_win64 = (is_win and (os.environ["PROCESSOR_ARCHITECTURE"] == "AMD64"))

    # https://drive.google.com/drive/u/0/folders/1MxhySsxB1aBrqb31QmLfVpq8z1vDyLbo
    if is_win64:
        os_foldername = 'win64'
        unzipped_foldername = 'java_portable_windows-0.1'
        file_size = 214798150
        # url = 'https://hmgubox2.helmholtz-muenchen.de/index.php/s/eMyirTw8qG2wJMt/download/java_portable_windows-0.1.zip'
        url = 'https://github.com/SchmollerLab/java_portable_windows/archive/refs/tags/v0.1.zip'
    elif is_mac:
        os_foldername = 'macOS'
        unzipped_foldername = 'java_portable_macos-0.1'
        url = 'https://github.com/SchmollerLab/java_portable_macos/archive/refs/tags/v0.1.zip'
        # url = 'https://hmgubox2.helmholtz-muenchen.de/index.php/s/SjZb8aommXgrECq/download/java_portable_macos-0.1.zip'
        file_size = 108478751
    elif is_linux:
        os_foldername = 'linux'
        unzipped_foldername = 'java_portable_linux-0.1'
        url = 'https://github.com/SchmollerLab/java_portable_linux/archive/refs/tags/v0.1.zip'
        # url = 'https://hmgubox2.helmholtz-muenchen.de/index.php/s/HjeQagixE2cjbZL/download/java_portable_linux-0.1.zip'
        file_size = 92520706
    return url, file_size, os_foldername, unzipped_foldername

def _jdk_exists(jre_path):
    # If jre_path exists and it's windows search for ~/acdc-java/win64/jdk
    # or ~/.acdc-java/win64/jdk. If not Windows return jre_path
    if not jre_path:
        return ''
    os_acdc_java_path = os.path.dirname(jre_path)
    os_foldername = os.path.basename(os_acdc_java_path)
    if not os_foldername.startswith('win'):
        return jre_path
    if os.path.exists(os_acdc_java_path):
        for folder in os.listdir(os_acdc_java_path):
            if not folder.startswith('jdk'):
                continue
            dir_path =  os.path.join(os_acdc_java_path, folder)
            for file in os.listdir(dir_path):
                if file == 'bin':
                    return dir_path
    return ''

def get_package_version(import_pkg_name):
    import importlib.metadata
    version =  importlib.metadata.version(import_pkg_name)
    return version

def check_upgrade_javabridge():
    try:
        version =  get_package_version('javabridge')
    except Exception as e:
        return
    patch = int(version.split('.')[2])
    if patch > 18:
        return
    install_javabridge()

def _java_exists(os_foldername):
    acdc_java_path, dot_acdc_java_path = get_acdc_java_path()
    os_acdc_java_path = os.path.join(acdc_java_path, os_foldername)
    if os.path.exists(os_acdc_java_path):
        for folder in os.listdir(os_acdc_java_path):
            if not folder.startswith('jre'):
                continue
            dir_path =  os.path.join(os_acdc_java_path, folder)
            for file in os.listdir(dir_path):
                if file == 'bin':
                    return dir_path

    # Some users still has the old .acdc folder --> check
    os_dot_acdc_java_path = os.path.join(dot_acdc_java_path, os_foldername)
    if os.path.exists(os_dot_acdc_java_path):
        for folder in os.listdir(os_dot_acdc_java_path):
            if not folder.startswith('jre'):
                continue
            dir_path =  os.path.join(os_dot_acdc_java_path, folder)
            for file in os.listdir(dir_path):
                if file == 'bin':
                    return dir_path
    return ''

    # Check if the user unzipped the javabridge_portable folder and not its content
    os_acdc_java_path = os.path.join(acdc_java_path, os_foldername)
    if os.path.exists(os_acdc_java_path):
        for folder in os.listdir(os_acdc_java_path):
            dir_path =  os.path.join(os_acdc_java_path, folder)
            if folder.startswith('java_portable') and os.path.isdir(dir_path):
                # Move files one level up
                unzipped_path = os.path.join(os_acdc_java_path, folder)
                for name in os.listdir(unzipped_path):
                    # move files up one level
                    src = os.path.join(unzipped_path, name)
                    shutil.move(src, os_acdc_java_path)
                try:
                    shutil.rmtree(unzipped_path)
                except PermissionError as e:
                    pass
        # Check if what we moved one level up was actually java
        for folder in os.listdir(os_acdc_java_path):
            if not folder.startswith('jre'):
                continue
            dir_path =  os.path.join(os_acdc_java_path, folder)
            for file in os.listdir(dir_path):
                if file == 'bin':
                    return dir_path
    return ''

def download_java():
    url, file_size, os_foldername, unzipped_foldername = get_java_url()
    jre_path = _java_exists(os_foldername)
    jdk_path = _jdk_exists(jre_path)
    if os_foldername.startswith('win') and jre_path and jdk_path:
        return jre_path, jdk_path, url

    if jre_path:
        # on macOS jdk is the same as jre
        return jre_path, jre_path, url

    acdc_java_path, _ = get_acdc_java_path()
    os_acdc_java_path = os.path.join(acdc_java_path, os_foldername)
    temp_zip = os.path.join(os_acdc_java_path, 'acdc_java_temp.zip')

    if not os.path.exists(os_acdc_java_path):
        os.makedirs(os_acdc_java_path, exist_ok=True)

    try:
        download_url(url, temp_zip, file_size=file_size, desc='Java')
        extract_zip(temp_zip, os_acdc_java_path)
    except Exception as e:
        print('=======================')
        traceback.print_exc()
        print('=======================')
    finally:
        os.remove(temp_zip)

    # Move files one level up
    unzipped_path = os.path.join(os_acdc_java_path, unzipped_foldername)
    for name in os.listdir(unzipped_path):
        # move files up one level
        src = os.path.join(unzipped_path, name)
        shutil.move(src, os_acdc_java_path)
    try:
        shutil.rmtree(unzipped_path)
    except PermissionError as e:
        pass

    jre_path = _java_exists(os_foldername)
    jdk_path = _jdk_exists(jre_path)
    return jre_path, jdk_path, url

def get_model_path(model_name, create_temp_dir=True):
    if model_name == 'Automatic thresholding':
        model_name == 'thresholding'
        
    model_info_path = os.path.join(cellacdc_path, 'models', model_name, 'model')
    
    if os.path.exists(model_info_path):
        for file in listdir(model_info_path):
            if file != 'weights_location_path.txt':
                continue
            with open(os.path.join(model_info_path, file), 'r') as txt:
                model_path = txt.read()
                model_path = os.path.expanduser(model_path)
            if not os.path.exists(model_path):
                model_path = _write_model_location_to_txt(model_name)
            else:
                break
        else:
            model_path = _write_model_location_to_txt(model_name)
    else:
        os.makedirs(model_info_path, exist_ok=True)
        model_path = _write_model_location_to_txt(model_name)

    model_path = migrate_to_new_user_profile_path(model_path)   
    
    if not os.path.exists(model_path):
        os.makedirs(model_path, exist_ok=True)

    if not create_temp_dir:
        return '', model_path

    exists = check_model_exists(model_path, model_name)
    if exists:
        return '', model_path

    temp_zip_path = _create_temp_dir()
    return temp_zip_path, model_path

def check_model_exists(model_path, model_name):
    try:
        import cellacdc
        m = model_name.lower()
        weights_filenames = getattr(cellacdc, f'{m}_weights_filenames')
        files_present = listdir(model_path)
        return all([f in files_present for f in weights_filenames])
    except Exception as e:
        return True
    
def _create_temp_dir():
    temp_model_path = tempfile.mkdtemp()
    temp_zip_path = os.path.join(temp_model_path, 'model_temp.zip')
    return temp_zip_path

def _model_url(model_name, return_alternative=False):
    if model_name == 'YeaZ':
        url = 'https://hmgubox2.helmholtz-muenchen.de/index.php/s/8PMePcwJXmaMMS6/download/YeaZ_weights.zip'
        alternative_url = 'https://zenodo.org/record/6125825/files/YeaZ_weights.zip?download=1'
        file_size = 693685011
    elif model_name == 'YeastMate':
        url = 'https://hmgubox2.helmholtz-muenchen.de/index.php/s/pMT8pAmMkNtN8BP/download/yeastmate_weights.zip'
        alternative_url = 'https://zenodo.org/record/6140067/files/yeastmate_weights.zip?download=1'
        file_size = 164911104
    elif model_name == 'segment_anything':
        url = [
            'https://dl.fbaipublicfiles.com/segment_anything/sam_vit_h_4b8939.pth', 
            'https://dl.fbaipublicfiles.com/segment_anything/sam_vit_l_0b3195.pth',
            'https://dl.fbaipublicfiles.com/segment_anything/sam_vit_b_01ec64.pth'
        ]
        file_size = [2564550879, 1249524736, 375042383]
        alternative_url = ''
    elif model_name == 'YeaZ_v2':
        url = [
            'https://hmgubox2.helmholtz-muenchen.de/index.php/s/5PARckkcJcN9D3S/download/weights_budding_BF_multilab_0_1', 
            'https://hmgubox2.helmholtz-muenchen.de/index.php/s/CTHq4HN3adyFbnE/download/weights_budding_PhC_multilab_0_1',
            'https://hmgubox2.helmholtz-muenchen.de/index.php/s/QTtBJycYnLQZsHQ/download/weights_fission_multilab_0_2'
        ]
        file_size = [124142981, 124143031, 124144759]
        alternative_url = 'https://github.com/rahi-lab/YeaZ-GUI#installation'
    elif model_name == 'DeepSea':
        url = [
            'https://github.com/abzargar/DeepSea/raw/master/deepsea/trained_models/segmentation.pth',
            'https://github.com/abzargar/DeepSea/raw/master/deepsea/trained_models/tracker.pth'
        ]
        file_size = [7988969, 8637439]
        alternative_url = ''
    elif model_name == 'TAPIR':
        url = [
            'https://storage.googleapis.com/dm-tapnet/tapir_checkpoint.npy'
        ]
        file_size = [124408122]
        alternative_url = ''
    elif model_name == 'Cellpose_germlineNuclei':
        url = [
            'https://hmgubox2.helmholtz-muenchen.de/index.php/s/AXG6fFfD8o5GZ83/download/cellpose_germlineNuclei_2023'
        ]
        file_size = [26570752]
        alternative_url = ''
    elif model_name == 'omnipose':
        url = [
            'https://hmgubox2.helmholtz-muenchen.de/index.php/s/DynLkocWRbQfyRp/download/bact_fluor_cptorch_0'
            'https://hmgubox2.helmholtz-muenchen.de/index.php/s/2248Eoyozp3Ezj2/download/bact_fluor_omnitorch_0',
            'https://hmgubox2.helmholtz-muenchen.de/index.php/s/GiacDfXGerxE7PT/download/bact_phase_omnitorch_0',
            'https://hmgubox2.helmholtz-muenchen.de/index.php/s/DDq8s3CgnG2Yw6H/download/cyto2_omnitorch_0',
            'https://hmgubox2.helmholtz-muenchen.de/index.php/s/MM5meM2J5HbWqXR/download/plant_cptorch_0',
            'https://hmgubox2.helmholtz-muenchen.de/index.php/s/aap7znrWq5sE6JQ/download/plant_omnitorch_0',
            'https://hmgubox2.helmholtz-muenchen.de/index.php/s/w5M46x9qr8zLHZH/download/size_cyto2_omnitorch_0.npy'
        ]
        file_size = [
            26558464,
            26558464,
            26558464,
            26558464,
            26558464,
            75071488,
            4096
        ]
        alternative_url = ''
    else:
        return
    if return_alternative:
        return url, alternative_url
    else:
        return url, file_size

def _download_segment_anything_models():
    urls, file_sizes = _model_url('segment_anything')
    temp_model_path = tempfile.mkdtemp()
    _, final_model_path = (
        get_model_path('segment_anything', create_temp_dir=False)
    )
    for url, file_size in zip(urls, file_sizes):
        filename = url.split('/')[-1]
        final_dst = os.path.join(final_model_path, filename)
        if os.path.exists(final_dst):            
            continue

        temp_dst = os.path.join(temp_model_path, filename)
        download_url(
            url, temp_dst, file_size=file_size, desc='segment_anything',
            verbose=False
        )
        
        shutil.move(temp_dst, final_dst)

def _download_deepsea_models():
    urls, file_sizes = _model_url('DeepSea')
    temp_model_path = tempfile.mkdtemp()
    _, final_model_path = (
        get_model_path('deepsea', create_temp_dir=False)
    )
    for url, file_size in zip(urls, file_sizes):
        filename = url.split('/')[-1]
        final_dst = os.path.join(final_model_path, filename)
        if os.path.exists(final_dst):            
            continue

        temp_dst = os.path.join(temp_model_path, filename)
        download_url(
            url, temp_dst, file_size=file_size, desc='deepsea',
            verbose=False
        )
        
        shutil.move(temp_dst, final_dst)

def download_manual():
    manual_folder_path = os.path.join(user_profile_path, 'acdc-manual')
    if not os.path.exists(manual_folder_path):
        os.makedirs(manual_folder_path, exist_ok=True)

    manual_file_path = os.path.join(user_profile_path, 'Cell-ACDC_User_Manual.pdf')
    if not os.path.exists(manual_file_path):
        url = 'https://github.com/SchmollerLab/Cell_ACDC/raw/main/UserManual/Cell-ACDC_User_Manual.pdf'
        download_url(url, manual_file_path, file_size=1727470)
    return manual_file_path

def download_bioformats_jar(
        qparent=None, logger_info=print, logger_exception=print
    ):
    dst_filepath = os.path.join(
        cellacdc_path, 'bioformats', 'jars', 'bioformats_package.jar'
    )
    if os.path.exists(dst_filepath):
        return True, dst_filepath
    urls_to_try = (urls.bioformats_jar_home_url, urls.bioformats_jar_hmgu_url)
    success = False
    for url in urls_to_try:
        try:
            logger_info(
                f'Downloading `bioformats_package.jar`...'
            )
            download_url(url, dst_filepath, file_size=43233280)
            success = True
            break
        except Exception as err:
            success = False
            traceback_str = traceback.format_exc()
            logger_exception(traceback_str)
            continue
    
    if success:
        return True, dst_filepath

    _warnings.warn_download_bioformats_jar_failed(dst_filepath, qparent=qparent)
    raise ModuleNotFoundError(
        'Bioformats package jar could not be downloaded. Please, '
        f'download it from here {urls.bioformats_download_page} and '
        f'place it in the following path "{dst_filepath}". '
        'Thank you for your patience!'
    )
    return False, dst_filepath
        

def showUserManual():
    manual_file_path = download_manual()
    showInExplorer(manual_file_path)

def get_confirm_token(response):
    for key, value in response.cookies.items():
        if key.startswith('download_warning'):
            return value
    return None

def download_url(
        url, dst, desc='', file_size=None, verbose=True, progress=None
    ):
    import urllib3
    urllib3.disable_warnings(urllib3.exceptions.InsecureRequestWarning)
    
    CHUNK_SIZE = 32768
    if verbose:
        print(f'Downloading {desc} to: {os.path.dirname(dst)}')
    response = requests.get(url, stream=True, timeout=20, verify=False)
    if file_size is not None and progress is not None:
        progress.emit(file_size, -1)
    pbar = tqdm(
        total=file_size, unit='B', unit_scale=True,
        unit_divisor=1024, ncols=100
    )
    with open(dst, 'wb') as f:
        for chunk in response.iter_content(CHUNK_SIZE):
            # if chunk:
            f.write(chunk)
            pbar.update(len(chunk))
            if progress is not None:
                progress.emit(-1, len(chunk))
    pbar.close()

def save_response_content(
        response, destination, file_size=None,
        model_name='cellpose', progress=None
    ):
    print(f'Downloading {model_name} to: {os.path.dirname(destination)}')
    CHUNK_SIZE = 32768

    # Download to a temp folder in user path
    temp_folder = pathlib.Path.home().joinpath('.acdc_temp')
    if not os.path.exists(temp_folder):
        os.mkdir(temp_folder)
    temp_dst = os.path.join(temp_folder, os.path.basename(destination))
    if file_size is not None and progress is not None:
        progress.emit(file_size, -1)
    pbar = tqdm(
        total=file_size, unit='B', unit_scale=True,
        unit_divisor=1024, ncols=100
    )
    with open(temp_dst, "wb") as f:
        for chunk in response.iter_content(CHUNK_SIZE):
            if chunk:
                f.write(chunk)
                pbar.update(len(chunk))
                if progress is not None:
                    progress.emit(-1, len(chunk))
    pbar.close()

    # Move to destination and delete temp folder
    destination_dir = os.path.dirname(destination)
    if not os.path.exists(destination_dir):
        os.makedirs(destination_dir, exist_ok=True)
    shutil.move(temp_dst, destination)
    shutil.rmtree(temp_folder)

def extract_zip(zip_path, extract_to_path, verbose=True):
    if verbose:
        print(f'Extracting to {extract_to_path}...')
    with zipfile.ZipFile(zip_path, 'r') as zip_ref:
        zip_ref.extractall(extract_to_path)

def check_v123_model_path(model_name):
    # Cell-ACDC v1.2.3 saved the weights inside the package,
    # while from v1.2.4 we save them on user folder. If we find the
    # weights in the package we move them to user folder without downloading
    # new ones.
    v123_model_path = os.path.join(cellacdc_path, 'models', model_name, 'model')
    exists = check_model_exists(v123_model_path, model_name)
    if exists:
        return v123_model_path
    else:
        return ''

def is_old_user_profile_path(path_to_check: os.PathLike):
    from . import user_data_dir
    user_data_folderpath = user_data_dir()
    user_profile_path_txt = os.path.join(
        user_data_folderpath, 'acdc_user_profile_location.txt'
    )
    if os.path.exists(user_profile_path_txt):
        return False
    
    from . import user_home_path
    user_home_path = user_home_path.replace('\\', '/')
    path_to_check = path_to_check.replace('\\', '/')
    return user_home_path == path_to_check

def migrate_to_new_user_profile_path(path_to_migrate: os.PathLike):
    parent_dir = os.path.dirname(path_to_migrate)
    if not is_old_user_profile_path(parent_dir):
        return path_to_migrate
    folder = os.path.basename(path_to_migrate)
    return os.path.join(user_profile_path, folder)

def _write_model_location_to_txt(model_name):
    model_info_path = os.path.join(cellacdc_path, 'models', model_name, 'model')
    model_path = os.path.join(user_profile_path, f'acdc-{model_name}')
    file = 'weights_location_path.txt'
    with open(os.path.join(model_info_path, file), 'w') as txt:
        txt.write(model_path)
    return os.path.expanduser(model_path)

def determine_folder_type(folder_path):
    is_pos_folder = os.path.basename(folder_path).find('Position_') != -1
    is_images_folder = os.path.basename(folder_path) == 'Images'
    contains_images_folder = os.path.exists(
        os.path.join(folder_path, 'Images')
    )
    contains_pos_folders = len(get_pos_foldernames(folder_path)) > 0
    if contains_pos_folders:
        is_pos_folder = False
        is_images_folder = False
    elif contains_images_folder and not is_pos_folder:
        # Folder created by loading an image
        is_images_folder = True
        folder_path = os.path.join(folder_path, 'Images')
    return is_pos_folder, is_images_folder, folder_path

def download_model(model_name):
    if model_name == 'segment_anything':
        try:
            _download_segment_anything_models()
            return True
        except Exception as e:
            traceback.print_exc()
            return False
    elif model_name == 'DeepSea':
        try:
            _download_deepsea_models()
            return True
        except Exception as e:
            traceback.print_exc()
            return False
    elif model_name == 'TAPIR':
        try:
            _download_tapir_model()
            return True
        except Exception as e:
            traceback.print_exc()
            return False
    elif model_name == 'YeaZ_v2':
        try:
            _download_yeaz_models()
            return True
        except Exception as e:
            traceback.print_exc()
            return False
    elif model_name == 'Cellpose_germlineNuclei':
        try:
            _download_cellpose_germlineNuclei_model()
            return True
        except Exception as e:
            traceback.print_exc()
            return False
    elif model_name == 'omnipose':
        try:
            _download_omnipose_models()
            return True
        except Exception as err:
            return False
    elif model_name != 'YeastMate' and model_name != 'YeaZ':
        # We manage only YeastMate and YeaZ
        return True
    
    try:
        # Check if model exists
        temp_zip_path, model_path = get_model_path(model_name)
        if not temp_zip_path:
            # Model exists return
            return True

        # Check if user has model in the old v1.2.3 location
        v123_model_path = check_v123_model_path(model_name)
        if v123_model_path:
            print(f'Weights files found in {v123_model_path}')
            print(f'--> moving to new location: {model_path}...')
            for file in listdir(v123_model_path):
                src = os.path.join(v123_model_path, file)
                dst = os.path.join(model_path, file)
                shutil.copy(src, dst)
            return True

        # Download model from url to tempDir/model_temp.zip
        temp_dir = os.path.dirname(temp_zip_path)
        url, file_size = _model_url(model_name)
        print(f'Downloading {model_name} to {model_path}')
        download_url(
            url, temp_zip_path, file_size=file_size, desc=model_name,
            verbose=False
        )

        # Extract zip file inside temp dir
        print(f'Extracting model...')
        extract_zip(temp_zip_path, temp_dir, verbose=False)

        # Move unzipped files to ~/acdc-{model_name} folder
        print(f'Moving files from temporary folder to {model_path}...')
        for file in listdir(temp_dir):
            if file.endswith('.zip'):
                continue
            src = os.path.join(temp_dir, file)
            dst = os.path.join(model_path, file)
            shutil.move(src, dst)

        # Remove temp directory
        print(f'Removing temporary folder...')
        shutil.rmtree(temp_dir)
        return True

    except Exception as e:
        traceback.print_exc()
        return False

# def get_tiff_metadata(
#         image_arr,
#         SizeT=None, 
#         SizeZ=None, 
#         PhysicalSizeZ=None,
#         PhysicalSizeX=None, 
#         PhysicalSizeY=None,
#         TimeIncrement=None
#     ):
#     SizeY, SizeX = image_arr.shape[-2:]
#     Type = str(image_arr.dtype)
    
#     metadata = {
#         'SizeX': SizeX,
#         'SizeY': SizeY,
#         'Type': Type
#     }
    
#     axes = 'YX'
#     if SizeZ is not None and SizeZ > 1:
#         axes = f'Z{axes}'
#         metadata['SizeZ'] = SizeZ
        
#     if SizeT is not None and SizeT > 1:
#         axes = f'T{axes}'
#         metadata['SizeT'] = SizeT
        
#     metadata['axes'] = axes
    
#     if PhysicalSizeX is not None:
#         metadata['PhysicalSizeX'] = PhysicalSizeX
    
#     if PhysicalSizeY is not None:
#         metadata['PhysicalSizeY'] = PhysicalSizeY
    
#     if PhysicalSizeZ is not None:
#         metadata['PhysicalSizeZ'] = PhysicalSizeZ
    
#     if TimeIncrement is not None:
#         metadata['TimeIncrement'] = TimeIncrement
    
#     return metadata

def get_tiff_metadata(
        image_arr,
        SizeT=None, 
        SizeZ=None, 
        PhysicalSizeZ=None,
        PhysicalSizeX=None, 
        PhysicalSizeY=None,
        TimeIncrement=None
    ):
    SizeY, SizeX = image_arr.shape[-2:]
    Type = str(image_arr.dtype)
    
    metadata = {
        'Pixels': {
            'SizeX': SizeX,
            'SizeY': SizeY,
            'Type': Type
        }
    }
    
    axes = 'YX'
    if SizeZ is not None and SizeZ > 1:
        axes = f'Z{axes}'
        metadata['Pixels']['SizeZ'] = SizeZ
        
    if SizeT is not None and SizeT > 1:
        axes = f'T{axes}'
        metadata['Pixels']['SizeT'] = SizeT
        
    metadata['axes'] = axes
    
    if PhysicalSizeX is not None:
        metadata['Pixels']['PhysicalSizeX'] = PhysicalSizeX
    
    if PhysicalSizeY is not None:
        metadata['Pixels']['PhysicalSizeY'] = PhysicalSizeY
    
    if PhysicalSizeZ is not None:
        metadata['Pixels']['PhysicalSizeZ'] = PhysicalSizeZ
    
    if TimeIncrement is not None:
        metadata['Pixels']['TimeIncrement'] = TimeIncrement
    
    return metadata

def to_tiff(
        new_path, data, 
        SizeT=None, 
        SizeZ=None, 
        PhysicalSizeZ=None,
        PhysicalSizeX=None, 
        PhysicalSizeY=None,
        TimeIncrement=None
    ):
    valid_dtypes = (
        np.uint8, np.uint16, np.float32
    )
    is_valid_dtype = False
    for valid_dtype in valid_dtypes:
        if np.issubdtype(data.dtype, valid_dtype):
            is_valid_dtype = True
            break
    
    if not is_valid_dtype:
        data = data.astype(np.float32)
    
    metadata = get_tiff_metadata(
        data,
        SizeT=SizeT, 
        SizeZ=SizeZ, 
        PhysicalSizeZ=PhysicalSizeZ,
        PhysicalSizeX=PhysicalSizeX, 
        PhysicalSizeY=PhysicalSizeY,
        TimeIncrement=TimeIncrement
    )
    
    # # Potential alternative 
    # hyperstack = tifffile.memmap(
    #     new_path,
    #     shape=img.shape,
    #     dtype=img.dtype,
    #     imagej=True,
    #     metadata={'axes': 'TZYX'},
    # )
    # hyperstack[:] = img
    # hyperstack.flush()
    
    try:
        tifffile.imwrite(
            new_path, data, metadata=metadata, imagej=True
        )
    except Exception as err:
        tifffile.imwrite(new_path, data)

def from_lab_to_obj_coords(lab):
    rp = skimage.measure.regionprops(lab)
    dfs = []
    keys = []
    for obj in rp:
        keys.append(obj.label)
        obj_coords = obj.coords
        ndim = obj_coords.shape[1]
        if ndim == 3:
            columns = ['z', 'y', 'x']
        else:
            columns = ['y', 'x']
        df_obj = pd.DataFrame(data=obj_coords, columns=columns)
        dfs.append(df_obj)
    df = pd.concat(dfs, keys = keys, names=['Cell_ID', 'idx']).droplevel('idx')
    return df

def lab2d_to_rois(ImagejRoi, lab2D, ndigits, t=None, z=None):
    rp = skimage.measure.regionprops(lab2D)
    rois = []
    for obj in rp:
        cont = core.get_obj_contours(obj)
        yc, xc = obj.centroid
        x_str = str((int(xc))).zfill(ndigits)
        y_str = str((int(yc))).zfill(ndigits)
        name = f'{x_str}-{y_str}'
        if z is not None:
            z_str = str(z).zfill(ndigits)
            name = f'{z_str}-{name}'
        
        if t is not None:
            t_str = str(t).zfill(ndigits)
            name = f'{t_str}-{name}'
        
        name = f'id={obj.label}-{t_str}-{name}'
        
        roi = ImagejRoi.frompoints(
            cont, name=name, t=t, z=z, group=obj.label
        )
        rois.append(roi)
    return rois

def from_lab_to_imagej_rois(lab, ImagejRoi, t=0, SizeT=1, max_ID=None):
    if max_ID is None:
        max_ID = lab.max()
    
    if SizeT == 1:
        t = None
    
    SizeY, SizeX = lab.shape[-2:]
    ndigitsT = len(str(SizeT))
    ndigitsY = len(str(SizeY))
    ndigitsX = len(str(SizeX))
    
    if lab.ndim == 3:
        rois = []
        SizeZ = len(lab)
        ndigitsZ = len(str(SizeZ))
        ndigits = max(ndigitsT, ndigitsZ, ndigitsY, ndigitsX)
        for z, lab2D in enumerate(lab):
            z_rois = lab2d_to_rois(ImagejRoi, lab2D, ndigits, t=t, z=z)
        rois.extend(z_rois)
    else:
        rois = lab2d_to_rois(ImagejRoi, lab2D, ndigits, t=t)
    return rois

def from_imagej_rois_to_segm_data(
        TZYX_shape, ID_to_roi_mapper, rescale_rois_sizes, 
        repeat_2d_rois_zslices_range
    ):
    SizeT, SizeZ, SizeY, SizeX = TZYX_shape
    segm_data = np.zeros(TZYX_shape, dtype=np.uint32)
    for ID, roi in ID_to_roi_mapper.items():
        name = roi.name
        name_parts = name.split('-')
        zz = [0]
        if len(name_parts) == 2 and SizeZ > 1:
            # 2D roi in 3D segm data --> place 2D roi on each z-slice
            zz = range(*repeat_2d_rois_zslices_range)
        
        elif len(name_parts) > 2 and SizeZ > 1:
            # 2D roi from a 3D roi --> place at requested z-slice
            zz = [int(name_parts[-3])]
        
        tt = [0]*len(zz)
        if SizeT > 1:
            tt = [roi.t_position]*len(zz)
        
        y0, x0 = roi.top, roi.left
        contours = roi.integer_coordinates + (x0, y0)
        xx = contours[:, 0]
        yy = contours[:, 1]
        if rescale_rois_sizes is not None:        
            rescale_z = rescale_rois_sizes['Z']
            rescale_y = rescale_rois_sizes['Y']
            rescale_x = rescale_rois_sizes['X']
            
            factor_z = rescale_z[1]/rescale_z[0]
            factor_y = rescale_y[1]/rescale_y[0]
            factor_x = rescale_x[1]/rescale_x[0]
            
            xx = np.clip(np.round(xx * factor_x).astype(int), 0, SizeX-1)
            yy = np.clip(np.round(yy * factor_y).astype(int), 0, SizeY-1)
            
        for t, z in zip(tt, zz):
            if rescale_rois_sizes is not None:
                z = round(z*factor_z)
                z = z if z<SizeZ else SizeZ
                z = z if z>=0 else 0
            
            rr, cc = skimage.draw.polygon(yy, xx)
            segm_data[t, z, rr, cc] = ID
    
    return np.squeeze(segm_data)
            

def get_list_of_real_time_trackers():
    trackers = get_list_of_trackers()
    rt_trackers = []
    for tracker in trackers:
        if tracker == 'CellACDC':
            continue
        if tracker == 'YeaZ':
            continue
        tracker_filename = f'{tracker}_tracker.py'
        tracker_path = os.path.join(
            cellacdc_path, 'trackers', tracker, tracker_filename
        )
        try:
            with open(tracker_path) as file:
                txt = file.read()
            if txt.find('def track_frame') != -1:
                rt_trackers.append(tracker)
        except Exception as e:
            continue
    return rt_trackers

def get_list_of_trackers():
    trackers_path = os.path.join(cellacdc_path, 'trackers')
    trackers = []
    for name in listdir(trackers_path):
        _path = os.path.join(trackers_path, name)
        tracker_script_path = os.path.join(_path, f'{name}_tracker.py')
        is_valid_tracker = (
            os.path.isdir(_path) and os.path.exists(tracker_script_path)
            and not name.endswith('__')
        )
        if is_valid_tracker:
            trackers.append(name)
    return natsorted(trackers)

def get_list_of_models():
    models_path = os.path.join(cellacdc_path, 'models')
    models = set()
    for name in listdir(models_path):
        _path = os.path.join(models_path, name)
        if not os.path.exists(_path):
            continue
        
        if not os.path.isdir(_path):
            continue
        
        if name.endswith('__'):
            continue
        
        if name == 'skip_segmentation':
            continue
        
        if not os.path.exists(os.path.join(_path, 'acdcSegment.py')):
            continue
        
        if name == 'thresholding':
            name = 'Automatic thresholding'
        
        models.add(name)
    
    if not os.path.exists(models_list_file_path):
        return natsorted(list(models), key=str.casefold)
    
    cp = config.ConfigParser()
    cp.read(models_list_file_path)
    models.update(cp.sections())
    return natsorted(list(models), key=str.casefold)

def seconds_to_ETA(seconds):
    seconds = round(seconds)
    ETA = datetime.timedelta(seconds=seconds)
    ETA_split = str(ETA).split(':')
    if seconds < 0:
        ETA = '00h:00m:00s'
    elif seconds >= 86400:
        days, hhmmss = str(ETA).split(',')
        h, m, s = hhmmss.split(':')
        ETA = f'{days}, {int(h):02}h:{int(m):02}m:{int(s):02}s'
    else:
        h, m, s = str(ETA).split(':')
        ETA = f'{int(h):02}h:{int(m):02}m:{int(s):02}s'
    return ETA

def to_uint8(img):
    if img.dtype == np.uint8:
        return img
    img = np.round(img_to_float(img)*255).astype(np.uint8)
    return img

def to_uint16(img):
    if img.dtype == np.uint16:
        return img
    img = np.round(img_to_float(img)*65535).astype(np.uint16)
    return img

def elided_text(text, max_len=50, elid_idx=None):
    if len(text) <= max_len:
        return text

    if elid_idx is None:
        elid_idx = int(max_len/2)
    if elid_idx >= max_len:
        elid_idx = max_len - 1
    idx1 = elid_idx
    idx2 = elid_idx - max_len
    text = f'{text[:idx1]}...{text[idx2:]}'
    return text

def to_relative_path(path, levels=3, prefix='...'):
    path = path.replace('\\', '/')
    parts = path.split('/')
    if levels >= len(parts):
        return path
    parts = parts[-levels:]
    rel_path = '/'.join(parts)
    rel_path.replace('/', os.sep)
    if prefix:
        rel_path = f'{prefix}{os.sep}{rel_path}'
    return rel_path

def img_to_float(img, force_dtype=None, force_missing_dtype=None):
    input_img_dtype = img.dtype
    value = img[(0,) * img.ndim]
    img_max = np.max(img)
    # Check if float outside of -1, 1
    if img_max <= 1.0 and isinstance(value, (np.floating, float)):
        return img

    uint8_max = np.iinfo(np.uint8).max
    uint16_max = np.iinfo(np.uint16).max
    uint32_max = np.iinfo(np.uint32).max

    img = img.astype(float)
    if force_dtype is not None:
        dtype_max = np.iinfo(force_dtype).max
        img = img/dtype_max
    elif input_img_dtype == np.uint8:
        # Input image is 8-bit
        img = img/uint8_max
    elif input_img_dtype == np.uint16:
        # Input image is 16-bit
        img = img/uint16_max    
    elif input_img_dtype == np.uint32:
        # Input image is 32-bit
        img = img/uint32_max
    elif force_missing_dtype is not None:
        img = img.astype(force_dtype)
    elif img_max <= uint8_max:
        # Input image is probably 8-bit
        _warnings.warn_image_overflow_dtype(input_img_dtype, img_max, '8-bit')
        img = img/uint8_max
    elif img_max <= uint16_max:
        # Input image is probably 16-bit
        _warnings.warn_image_overflow_dtype(input_img_dtype, img_max, '16-bit')
        img = img/uint16_max
    elif img_max <= uint32_max:
        # Input image is probably 32-bit
        _warnings.warn_image_overflow_dtype(input_img_dtype, img_max, '32-bit')
        img = img/uint32_max
    else:
        # Input image is a non-supported data type
        raise TypeError(
            f'The maximum value in the image is {img_max} which is greater than the '
            f'maximum value supported of {uint32_max} (32-bit). '
            'Please consider converting your images to 32-bit or 16-bit first.'
        )
    return img

def float_img_to_dtype(img, dtype):
    if img.dtype == dtype:
        return img
    
    img_max = img.max()
    if img_max > 1.0:
        raise TypeError(
            'Images of float data type with values greater than 1.0 cannot '
            f'be safely casted to {dtype}.'
            f'The max value of the input image is {img_max:.3f}'
        )
    
    img_min = img.min()
    if img_min < -1.0:
        raise TypeError(
            'Images of float data type with values smaller than -1.0 cannot '
            f'be safely casted to {dtype}.'
            f'The minumum value of the input image is {img_min:.3f}'
        )

    if dtype == np.uint8:
        return skimage.img_as_ubyte(img)
    
    if dtype == np.uint16:
        return skimage.img_as_uint(img)
    
    if dtype == np.float32:
        return img.astype(np.float32)
    
    if dtype == np.float64:
        return img.astype(np.float64)
    
    raise TypeError(
        f'Invalid output data type `{dtype}`. '
        'Valid output data types are `np.uint8` and `np.uint16`'
    )

def convert_to_dtype(data: np.ndarray, dtype):
    if data.dtype == dtype:
        return data
    val = data[tuple([0]*data.ndim)]
    if isinstance(val, (np.floating, float)):
        data = float_img_to_dtype(data, dtype)
    elif dtype == np.uint8:
        data = np.round(img_to_float(data)*255).astype(np.uint8)
    elif dtype == np.uint16:
        data = np.round(img_to_float(data)*65535).astype(np.uint16)
    else:
        raise TypeError(
            f'Invalid output data type `{dtype}`. '
            'Valid data types are floating-point format, `np.uint8` '
            'and `np.uint16`'
        )
    return data

def _install_homebrew_command():
    return '/bin/bash -c "$(curl -fsSL https://raw.githubusercontent.com/Homebrew/install/HEAD/install.sh)"'

def _brew_install_java_command():
    return 'brew install --cask homebrew/cask-versions/adoptopenjdk8'

def _brew_install_hdf5():
    return 'brew install hdf5'

def _apt_update_command():
    return 'sudo apt-get update'

def _apt_gcc_command():
    return 'sudo apt install python-dev gcc'

def _apt_install_java_command():
    return 'sudo apt-get install openjdk-8-jdk'

def _java_instructions_linux():
    s1 = html_utils.paragraph("""
        Run the following commands<br>
        in the Teminal <b>one by one:</b>
    """)

    s2 = html_utils.paragraph(f"""
        <code>{_apt_gcc_command().replace(' ', '&nbsp;')}</code>
    """)

    s3 = html_utils.paragraph(f"""
        <code>{_apt_update_command().replace(' ', '&nbsp;')}</code>
    """)

    s4 = html_utils.paragraph(f"""
        <code>{_apt_install_java_command().replace(' ', '&nbsp;')}</code>
    """)

    s5 = html_utils.paragraph("""
    The first command is used to install GCC, which is needed later.<br><br>
    The second and third commands are used is used to install
    Java Development Kit 8.<br><br>
    Follow the instructions on the terminal to complete
    installation.<br><br>
    """)
    return s1, s2, s3, s4

def _java_instructions_macOS():
    s1 = html_utils.paragraph("""
        Run the following commands<br>
        in the Teminal <b>one by one:</b>
    """)

    s2 = html_utils.paragraph(f"""
        <code>{_install_homebrew_command()}</code>
    """)

    s3 = html_utils.paragraph(f"""
        <code>{_brew_install_java_command().replace(' ', '&nbsp;')}</code>
    """)

    s4 = html_utils.paragraph("""
    The first command is used to install Homebrew<br>
    a package manager for macOS/Linux.<br><br>
    The second command is used to install Java 8.<br>
    Follow the instructions on the terminal to complete
    installation.<br><br>
    Alternatively,<b> you can install Java as a regular app</b><br>
    by downloading the app from
    <a href="https://hmgubox2.helmholtz-muenchen.de/index.php/s/AWWinWCTXwWTmEi">
        here
    </a>.
    """)
    return s1, s2, s3, s4

def jdk_windows_url():
    return 'https://hmgubox2.helmholtz-muenchen.de/index.php/s/R62Ktcda6jWea2s'

def cpp_windows_url():
    return 'https://visualstudio.microsoft.com/visual-cpp-build-tools/'

def _java_instructions_windows():
    jdk_url = f'"{jdk_windows_url()}"'
    cpp_url = f'"{cpp_windows_url()}"'
    s1 = html_utils.paragraph("""
        Download and install <code>Java Development Kit</code> and<br>
        <b>Microsoft C++ Build Tools</b> for Windows (links below).<br><br>
        <b>IMPORTANT</b>: when installing "Microsoft C++ Build Tools"<br>
        make sure to select <b>"Desktop development with C++"</b>.<br>
        Click "See the screenshot" for more details.<br>
    """)

    s2 = html_utils.paragraph(f"""
        Java Development Kit:
            <a href={jdk_url}>
                here
            </a>
    """)

    s3 = html_utils.paragraph(f"""
        Microsoft C++ Build Tools:
            <a href={cpp_url}>
                here
            </a>
    """)
    return s1, s2, s3

def install_javabridge_instructions_text():
    if is_win:
        return _java_instructions_windows()
    elif is_mac:
        return _java_instructions_macOS()
    elif is_linux:
        return _java_instructions_linux()

def install_javabridge_help(parent=None):
    msg = widgets.myMessageBox()
    txt = html_utils.paragraph(f"""
        Cell-ACDC is going to <b>download and install</b>
        <code>javabridge</code>.<br><br>
        Make sure you have an <b>active internet connection</b>,
        before continuing.
        Progress will be displayed on the terminal<br><br>
        <b>IMPORTANT:</b> If the installation fails, <b>please open an issue</b>
        on our
        <a href="https://github.com/SchmollerLab/Cell_ACDC/issues">
            GitHub page
        </a>.<br><br>
        Alternatively, you can cancel the process and try later.
    """)
    msg.setIcon()
    msg.setWindowTitle('Installing javabridge')
    msg.addText(txt)
    msg.addButton('   Ok   ')
    cancel = msg.addButton(' Cancel ')
    msg.exec_()
    return msg.clickedButton == cancel

def check_napari_plugin(plugin_name, module_name, parent=None):
    try:
        import_module(module_name)
    except ModuleNotFoundError as e:
        url = 'https://napari.org/stable/plugins/find_and_install_plugin.html#find-and-install-plugins'
        href = html_utils.href_tag('this guide', url)
        txt = html_utils.paragraph(f"""
            To correctly use this napari utility you need to <b>install the 
            plugin</b> called <code>{plugin_name}</code>.<br><br>
            Please, read {href} on how to install plugins in napari.<br><br>
            You will need to <b>restart</b> both napari and Cell-ACDC after installing 
            the plugin.<br><br>
            NOTE: in the text box in napari you will need to write the full name 
            <code>{plugin_name}</code> becasue it is NOT A SEARCH BOX.
        """)
        msg = widgets.myMessageBox()
        msg.critical(parent, f'Napari plugin required', txt)
        raise e

def _install_pip_package(pkg_name, install_dependencies=True):
    command = [sys.executable, '-m', 'pip', 'install', pkg_name]
    if not install_dependencies:
        command.append('--no-deps')
    subprocess.check_call(
        command
        )

def uninstall_pip_package(pkg_name):
    subprocess.check_call(
        [sys.executable, '-m', 'pip', 'uninstall', '-y', pkg_name]
    )

def uninstall_omnipose_acdc():
    """Uninstall omnipose-acdc if present. Since v1.5.0 it is not needed.
    """    
    import json
    pip_list_output = subprocess.check_output(
        [sys.executable, '-m', 'pip', 'list', '--format', 'json']
    )
    installed_packages = json.loads(pip_list_output)
    pkgs_to_uninstall = []
    for package_info in installed_packages:
        if package_info['name'] == 'omnipose-acdc':
            pkgs_to_uninstall.append('omnipose-acdc')
        elif package_info['name'] == 'cellpose-omni-acdc':
            pkgs_to_uninstall.append('cellpose-omni-acdc')

    for pkg_to_uninstall in pkgs_to_uninstall:
        uninstall_pip_package(pkg_to_uninstall)

def get_cellpose_major_version(errors='raise'):
    major_installed = None
    try:
        installed_version = get_package_version('cellpose')
        major_installed = int(installed_version.split('.')[0])
    except Exception as err:
        if errors == 'raise':
            raise err
    
    return major_installed

def check_cellpose_version(version: str):
    major_requested = int(version.split('.')[0])
    cancel = False
    try:
        installed_version = get_package_version('cellpose')
        major_installed = int(installed_version.split('.')[0])
        is_version_correct = major_installed == major_requested
        if not is_version_correct:
            cancel = _warnings.warn_installing_different_cellpose_version(
                version, installed_version
            )
    except Exception as err:
        is_version_correct = False
    
    if cancel:
        raise ModuleNotFoundError('Cellpose installation cancelled by the user.')
    return is_version_correct

def check_install_cellpose(version: str='2.0'):
    is_version_correct = check_cellpose_version(version)
    if is_version_correct:
        return
    
    next_version = int(version.split('.')[0])+1
    next_version = f'{next_version}.0'
    
    check_install_package(
        'cellpose', 
        pypi_name=f'cellpose>={version},<{next_version}',
        import_pkg_name='cellpose',
        force_upgrade=True
    )

def check_install_baby():
    check_install_package(
        'TensorFlow', 
        pypi_name='tensorflow', 
        import_pkg_name='tensorflow', 
        max_version='2.14'
    )
    check_install_package('baby', pypi_name='baby-seg', import_pkg_name='baby')

def check_install_yeaz():
    check_install_torch()
    check_install_package('yeaz')

def check_install_segment_anything():
    check_install_torch()
    check_install_package('segment_anything')

def is_gui_running():
    if not GUI_INSTALLED:
        return False
    
    return QCoreApplication.instance() is not None

def check_pkg_version(import_pkg_name, min_version, raise_err=True):
    is_version_correct = False
    try:
        from packaging import version
        installed_version = get_package_version(import_pkg_name)  
        if version.parse(installed_version) > version.parse(min_version):
            is_version_correct = True
    except Exception as err:
        is_version_correct = False
    
    if raise_err and not is_version_correct:
        raise ModuleNotFoundError(
            f'{import_pkg_name}>{min_version} not installed.'
        )
    else:
        return is_version_correct

def check_pkg_max_version(import_pkg_name, max_version, raise_err=True):
    is_version_correct = False
    try:
        from packaging import version
        installed_version = get_package_version(import_pkg_name)  
        if version.parse(installed_version) <= version.parse(max_version):
            is_version_correct = True
    except Exception as err:
        is_version_correct = False
    
    if raise_err and not is_version_correct:
        raise ModuleNotFoundError(
            f'{import_pkg_name}<={max_version} not installed.'
        )
    else:
        return is_version_correct

def install_package_conda(conda_pkg_name, channel='conda-forge'):
    try:
        commad = f'conda install -c {channel} -y {conda_pkg_name}'
        subprocess.check_call([commad], shell=True)
    except Exception as err:
        print(
            f'[WARNING]: Installation with command `{[commad]}` failed. '
            f'Trying with `{commad.split()}`...'
        )
    
    subprocess.check_call(commad.split(), shell=True)

def check_install_omnipose():
    try:
        import_module('omnipose')
        return
    except ModuleNotFoundError:
        pass
    
    try:
        check_install_package('omnipose', pypi_name='omnipose_acdc')
    except Exception as err:
        install_package_conda('mahotas')
        _install_pip_package('omnipose-acdc')

def _run_command(command, shell=True):
    if command.find('conda') == -1:
        args = command.split(' ')
    else:
        args = command
    subprocess.check_call(args, shell=shell)

def check_install_torch(is_cli=False, caller_name='Cell-ACDC', qparent=None):
    try:
        import torch
        import torchvision
        return
    except Exception as err:
        traceback.print_exc()
    
    if is_cli:
        _install_pytorch_cli(caller_name=caller_name) 
        return
    
    win = apps.InstallPyTorchDialog(parent=qparent, caller_name=caller_name)
    win.exec_()
    if win.cancel:
        _warnings.log_pytorch_not_installed() 
        return
    
    command = win.command
    print(f'Running command: "{command}"')
    _run_command(command)    

def check_install_package(
        pkg_name: str, 
        import_pkg_name: str='',
        pypi_name='', 
        note='', 
        parent=None, 
        raise_on_cancel=True, 
        logger_func=print, 
        is_cli=False,
        caller_name='Cell-ACDC', 
        force_upgrade=False,
        upgrade=False, 
        min_version='', 
<<<<<<< HEAD
        max_version='',
        install_dependencies=True,
        return_outcome=False
=======
        max_version='', 
        installer: Literal['pip', 'conda']='pip',
>>>>>>> d5fea131
    ):
    """Try to import a package. If import fails, ask user to install it 
    automatically.

    Parameters
    ----------
    pkg_name : str
        The name of the package that is displayed to the user.
    import_pkg_name : str, optional
        The name of the package as it should be imported (case sensitive).
        If empty string, `pkg_name` will be imported instead. Default is ''
    pypi_name : str, optional
        The name of the package to be installed with pip.
        If empty string, `pkg_name` will be installed instead. Default is ''
    note : str, optional
        Additional text to display to the user. Default is ''
    parent : _type_, optional
        Calling QtWidget. Default is None
    raise_on_cancel : bool, optional
        Raise exception if processed cancelled. Default is True
    logger_func : _type_, optional
        Function used to log text. Default is print
    is_cli : bool, optional
        If True, message will be displayed in the terminal. 
        If False, message will be displayed in a Qt message box.
        Default is False
    caller_name : str, optional
        Program calling this function. Default is 'Cell-ACDC'
    force_upgrade : bool, optional
        If True, we force the upgrade even if package is installed.
    upgrade : bool, optional
        If True, pip will upgrade the package. This value is True if 
        `force_upgrade` is True. Default is False
    min_version : str, optional
        If not empty it must be a valid version `major[.minor][.patch]` where 
        minor and patch are optional. If the installed package is older the 
        upgrade will be forced. 
    max_version : str, optional
        If not empty it must be a valid version `major[.minor][.patch]` where 
        minor and patch are optional. If the installed package is newer the 
        upgrade will be forced. 
<<<<<<< HEAD
    install_dependencies : bool, optional
        If False, the `--no-deps` flag will be added to the pip command.
    return_outcome : bool, optional
        If True, returns 1 on successfull action
=======
    installer : str, optional
        Package manager to use to install the package. Either 'pip' or 'conda'. 
        Default is 'pip'
>>>>>>> d5fea131
        
    Raises
    ------
    ModuleNotFoundError
        Error raised if process is cancelled and `raise_on_cancel=True`.
    """    
    if not import_pkg_name:
        import_pkg_name = pkg_name
    
    if not is_gui_running():
        is_cli=True
    
    try:
        import_module(import_pkg_name)
        if force_upgrade:
            upgrade = True
            raise ModuleNotFoundError(
                f'User requested to forcefully upgrade the package "{pkg_name}"')
        if min_version:
            check_pkg_version(import_pkg_name, min_version)
        if max_version:
            check_pkg_max_version(import_pkg_name, max_version)
    except ModuleNotFoundError:
        proceed = _install_package_msg(
            pkg_name, note=note, parent=parent, upgrade=upgrade,
            is_cli=is_cli, caller_name=caller_name, logger_func=logger_func,
            pkg_command=pypi_name, max_version=max_version, 
            min_version=min_version, installer=installer
        )
        if pypi_name:
            pkg_name = pypi_name
        if not proceed:
            if raise_on_cancel:
                raise ModuleNotFoundError(
                    f'User aborted {pkg_name} installation'
                )
            else:
                return traceback.format_exc()
        try:
            if pkg_name == 'tensorflow':
                _install_tensorflow(
                    max_version=max_version, min_version=min_version
                )
            elif pkg_name == 'deepsea':
                _install_deepsea()
            elif pkg_name == 'segment_anything':
                _install_segment_anything()
            else:
                pkg_command = _get_pkg_command_pip_install(
                    pkg_name, 
                    max_version=max_version, 
                    min_version=min_version
                )
<<<<<<< HEAD
                _install_pip_package(pkg_command, install_dependencies=install_dependencies)
=======
                if installer == 'pip':
                    _install_pip_package(pkg_command)
                else:
                    install_package_conda(pkg_command)
>>>>>>> d5fea131
        except Exception as e:
            printl(traceback.format_exc())
            _inform_install_package_failed(
                pkg_name, parent=parent, do_exit=raise_on_cancel
            )
        if return_outcome:
            return True

def check_install_custom_dependencies(custom_install_requires, *args, **kwargs):
    """Used to install a package with custom dependencies, usefull if they have random pinned versions for their dependencies.
    For *args and **kwargs see `myutils.check_install_package`.

    Parameters
    ----------
    custom_install_requires : list
        list of dependencies. Check either requirements.txt, setup.py, setup.cfg, pyproject.toml, or any other file that lists the dependencies.
        For formatting of the dependencies with min max version, use _get_pkg_command_pip_install.
    """
    kwargs['install_dependencies'] = False
    kwargs['return_outcome'] = True
    success = check_install_package(*args, **kwargs)
    if not success:
        return
    for pkg_name in custom_install_requires:
        _install_pip_package(pkg_name)

def get_chained_attr(_object, _name):
    for attr in _name.split('.'):
        _object = getattr(_object, attr)
    return _object

def check_matplotlib_version(qparent=None):
    mpl_version = get_package_version('matplotlib')  
    mpl_version_digits = mpl_version.split('.')

    mpl_major = int(mpl_version_digits[0])
    mpl_minor = int(mpl_version_digits[1])
    is_less_than_3_5 = (
        mpl_major < 3 or (mpl_major >= 3 and mpl_minor < 5)
    )
    if not is_less_than_3_5:
        return 
    
    proceed = _install_package_msg('matplotlib', parent=qparent, upgrade=True)
    if not proceed:
        raise ModuleNotFoundError(
            f'User aborted "matplotlib" installation'
        )
    import subprocess
    try:
        subprocess.check_call(
            [sys.executable, '-m', 'pip', 'install', '-U', 'matplotlib']
        )
    except Exception as e:
        printl(traceback.format_exc())
        _inform_install_package_failed(
            'matplotlib', parent=qparent, do_exit=False
            )
            
def _inform_install_package_failed(pkg_name, parent=None, do_exit=True):
    install_command = f'<code>pip install --upgrade {pkg_name}</code>'
    txt = html_utils.paragraph(f"""
        Unfortunately, <b>installation of</b> <code>{pkg_name}</code> <b>returned an error</b>.<br><br>
        Try restarting Cell-ACDC. If it doesn't work, 
        please close Cell-ACDC and, with the <code>acdc</code> <b>environment ACTIVE</b>, 
        install <code>{pkg_name}</code> manually using the follwing command:<br><br>
        {install_command}<br><br>
        Thank you for your patience.
    """)
    msg = widgets.myMessageBox()
    msg.critical(parent, f'{pkg_name} installation failed', txt)
    print('*'*50)
    print(
        f'[ERROR]: Installation of "{pkg_name}" failed. '
        f'Please, close Cell-ACDC and run the command '
        f'`pip install --upgrade {pkg_name}`'
    )
    print('^'*50)

def download_fiji(logger_func=print):
    url = None
    if is_mac:
        url = 'https://downloads.micron.ox.ac.uk/fiji_update/mirrors/fiji-latest/fiji-macosx.zip'
        file_size = 474_525_405
    
    if url is None:
        return

    if os.path.exists(get_fiji_exec_folderpath()):
        return
    
    os.makedirs(acdc_fiji_path)
    
    temp_dir = tempfile.mkdtemp()
    zip_dst = os.path.join(temp_dir, 'fiji-macosx.zip')
    logger_func(f'Downloading Fiji to "{acdc_fiji_path}"...')
    download_url(
        url, zip_dst, verbose=False, file_size=file_size
    )
    extract_zip(zip_dst, acdc_fiji_path)
    
    return acdc_fiji_path

def _install_package_msg(
        pkg_name, note='', parent=None, upgrade=False, caller_name='Cell-ACDC',
        is_cli=False, pkg_command='', logger_func=print, max_version='', 
        min_version='', installer: Literal['pip', 'conda']='pip'
    ):
    if is_cli:
        proceed = _install_package_cli_msg(
            pkg_name, note=note, upgrade=upgrade, caller_name=caller_name,
            pkg_command=pkg_command, max_version=max_version, 
            min_version=min_version, logger_func=logger_func, 
            installer=installer
        )
    else:
        proceed = _install_package_gui_msg(
            pkg_name, note=note, parent=parent, upgrade=upgrade, 
            caller_name=caller_name, pkg_command=pkg_command,
            max_version=max_version, min_version=min_version, 
            logger_func=logger_func, installer=installer
        )
    return proceed

def get_cli_multi_choice_question(question, choices):
    choices_format = [f'{i+1}) {choice}.' for i, choice in enumerate(choices)]
    choices_format = ' '.join(choices_format)
    choices_opts = '/'.join([str(i) for i in range(1, len(choices)+1)])
    text = f'{question} {choices_format} q) Quit. ({choices_opts})?: '
    return text

def _install_pytorch_cli(
        caller_name='Cell-ACDC', action='install', logger_func=print
    ):
    from cellacdc import pytorch_commands
    separator = '-'*60
    txt = (
        f'{separator}\n{caller_name} needs to {action} PyTorch\n\n'
        'You can choose to install it now or stop the process and install it '
        'later. To install it correctly, we need to know your preferences.\n'
    )
    logger_func(txt)
    questions = {
        'Choose your OS:': ('Windows', 'Mac', 'Linux'), 
        'Package manager:': ('Conda', 'Pip'), 
        'Compute platform:': (
            'CPU', 'CUDA 11.8 (NVIDIA GPU)', 'CUDA 12.1 (NVIDIA GPU)'
        )
    }
    selected_command = pytorch_commands.copy()
    selected_preferences = []
    for question, choices in questions.items():
        input_txt = get_cli_multi_choice_question(question, choices)
        while True:
            answer = input(input_txt)
            if answer.lower() == 'q':
                exit('Execution stopped by the user.')
            
            try:
                idx = int(answer) - 1
                if idx >= len(choices):
                    raise TypeError('Not a valid answer')
            except Exception as err:
                print('-'*100)
                logger_func(
                    f'"{answer}" is not a valid answer.'
                    'Choose one of the options or "q" to quit.'
                )
                print('^'*100)
                continue
            
            preference = choices[idx]
            selected_command = selected_command[preference]
            selected_preferences.append(preference)
            print('')
            break
    
    print('-'*100)
    selected_preferences = ', '.join(selected_preferences)
    logger_func(f'Selected preferences: {selected_preferences}')
    print('-'*100)
    logger_func(f'Command:\n\n{selected_command}\n')
    while True:
        answer = input('Do you want to run the command now ([y]/n)?: ')
        if answer.lower() == 'n':
            exit('Execution stopped by the user.')
        
        if answer.lower() == 'y' or not answer:
            break
        
        print('-'*100)
        print(
            f'"{answer}" is not a valid answer. '
            'Choose "y" for yes or "n" for no.'
        )
        print('^'*100)
    
    if selected_command.startswith('conda'):
        try:
            subprocess.check_call([selected_command], shell=True)
        except Exception as err:
            subprocess.check_call(selected_command.split(), shell=True)
    else:
        args = selected_command.split()[1:]
        subprocess.check_call([sys.executable, *args], shell=True)

def _get_pkg_command_pip_install(pkg_command, max_version='', min_version=''):
    if min_version:
        pkg_command = f'{pkg_command}>{min_version}'
        if max_version:
            pkg_command = f'{pkg_command},'
    
    if max_version:
        pkg_command = f'{pkg_command}<={max_version}'
    return pkg_command

def _install_package_cli_msg(
        pkg_name, note='', upgrade=False, caller_name='Cell-ACDC',
        logger_func=print, pkg_command='', max_version='', 
        min_version='', installer: Literal['pip', 'conda']='pip'
    ):
    if not pkg_command:
        pkg_command = pkg_name
    
    pkg_command = _get_pkg_command_pip_install(
        pkg_command, max_version=max_version, min_version=min_version
    )
    
    if upgrade:
        action = 'upgrade'
    else:
        action = 'install'
    
    if installer == 'pip':
        install_command = f'pip install --upgrade {pkg_command}'
    elif installer == 'conda':
        install_command = f'conda install -c conda-forge {pkg_command}'
    
    separator = '-'*60
    txt = (
        f'{separator}\n{caller_name} needs to {action} {pkg_name}\n\n'
        'You can choose to install it now or stop the process and install it '
        'later with the following command:\n\n'
        f'{install_command}\n'
    )
    logger_func(txt)
    
    
        
    while True:
        answer = try_input_install_package(pkg_name, install_command)
        if not answer or answer.lower() == 'y':
            return True
        
        if answer.lower() == 'n':
            return False
        
        logger_func(
            f'{answer} is not a valid answer. Valid answers are "y" for Yes and '
            '"n" for No.'
        )
        
def _install_package_gui_msg(
        pkg_name, note='', parent=None, upgrade=False, caller_name='Cell-ACDC', 
        pkg_command='', logger_func=None, max_version='', min_version='', 
        installer: Literal['pip', 'conda']='pip'
    ):
    msg = widgets.myMessageBox(parent=parent)
    if upgrade:
        install_text = 'upgrade'
    else:
        install_text = 'install'
    if pkg_name == 'BayesianTracker':
        pkg_name = 'btrack'
    
    if not pkg_command:
        pkg_command = pkg_name
    
    pkg_command = _get_pkg_command_pip_install(
        pkg_command, max_version=max_version, min_version=min_version
    )
    
    command_html = pkg_command.lower().replace('<', '&lt;').replace('>', '&gt;')
    
    if installer == 'pip':
        command = f'pip install --upgrade {command_html}'
    elif installer == 'conda':
        command = f'conda install -c conda-forge {command_html}'

    txt = html_utils.paragraph(f"""
        {caller_name} is going to <b>download and {install_text}</b>
        <code>{pkg_name}</code>.<br><br>
        Make sure you have an <b>active internet connection</b>,
        before continuing.<br>
        Progress will be displayed on the terminal<br><br>
        You might have to <b>restart {caller_name}</b>.<br><br>
        Alternatively, you can cancel the process and try later.<br><br>
        To install later, or if the installation fails, run the following 
        command:
    """)
    if note:
        txt = f'{txt}{note}'
    _, okButton = msg.information(
        parent, f'Install {pkg_name}', txt, 
        buttonsTexts=('Cancel', 'Ok'), 
        commands=(command,)
    )
    return msg.clickedButton == okButton

def _install_tensorflow(max_version='', min_version=''):
    cpu = platform.processor()
    pkg_command = _get_pkg_command_pip_install(
        'tensorflow', 
        max_version=max_version, 
        min_version=min_version
    )
    if is_mac and cpu == 'arm':
        args = [f'conda install -y -c conda-forge "{pkg_command}"']
        shell = True
    else:
        args = [sys.executable, '-m', 'pip', 'install', '-U', pkg_command]
        shell = False
    subprocess.check_call(args, shell=shell)

def _install_segment_anything():
    args = [
        sys.executable, '-m', 'pip', 'install', 
        '-U', '--use-pep517', 
        'git+https://github.com/facebookresearch/segment-anything.git'
    ]
    subprocess.check_call(args)

def _install_deepsea():
    subprocess.check_call(
        [sys.executable, '-m', 'pip', 'install', 'deepsea']
    )

def import_tracker_module(tracker_name):
    module_name =  f'cellacdc.trackers.{tracker_name}.{tracker_name}_tracker'
    tracker_module = import_module(module_name)
    return tracker_module

def download_ffmpeg():    
    ffmpeg_folderpath = acdc_ffmpeg_path
    if is_win:
        url = 'https://hmgubox2.helmholtz-muenchen.de/index.php/s/rXioWZpwjwn9JTT/download/windows_ffmpeg-7.0-full_build.zip'
        file_size = 173477888
        ffmep_exec_path = os.path.join(ffmpeg_folderpath, 'bin', 'ffmpeg.exe')
    elif is_mac:
        url = 'https://hmgubox2.helmholtz-muenchen.de/index.php/s/We7rcTLzqAP4zf7/download/mac_ffmpeg.zip'
        file_size = 25288704
        ffmep_exec_path = os.path.join(ffmpeg_folderpath, 'ffmpeg')
    elif is_linux:
        ffmep_exec_path = ''
        return ffmep_exec_path
    
    if os.path.exists(ffmep_exec_path):
        return ffmep_exec_path.replace('\\', os.sep).replace('/', os.sep)
    
    print('Downloading FFMPEG...')
    temp_dir = tempfile.mkdtemp()
    temp_zip_path = os.path.join(temp_dir, 'acdc-ffmpeg.zip')
    
    download_url(
        url, temp_zip_path, verbose=True, file_size=file_size,
    )
    extract_zip(temp_zip_path, ffmpeg_folderpath)
    
    return ffmep_exec_path.replace('\\', os.sep).replace('/', os.sep)

def get_fiji_exec_folderpath():
    if not is_mac:
        return
    
    from cellacdc import fiji_location_filepath
    if os.path.exists(fiji_location_filepath):
        with open(fiji_location_filepath, 'r') as txt:
            fiji_filepath = txt.read()
        
        if os.path.exists(fiji_filepath):
            return fiji_filepath
    
    if os.path.exists('/Application/Fiji.app'):
        return '/Application/Fiji.app/Contents/MacOS/ImageJ-macosx'
    
    return os.path.join(
        acdc_fiji_path, 'Fiji.app', 'Contents', 'MacOS', 'ImageJ-macosx'
    )

def get_fiji_base_command():
    if not os.path.exists(acdc_fiji_path):
        return
    
    command = None
    if is_mac:
        command = f'{get_fiji_exec_folderpath()}'

    return command
    
def _init_fiji_cli():
    if not is_win:
        args_add_to_path = [f'chmod 755 {get_fiji_exec_folderpath()}']
        subprocess.check_call(args_add_to_path, shell=True)

def run_fiji_command(command=None, logger_func=print):
    if command is None:
        command = f'{get_fiji_base_command()} --headless'
    
    if command is None:
        logger_func('[WARNING]: Fiji is not present.')
        return False
    
    _init_fiji_cli()
    
    commands = (command, command.split())
    for args in commands:
        try:
            subprocess.check_call(args, shell=True)
            return True
        except Exception as err:
            continue
    return False

def init_tracker(
        posData, trackerName, realTime=False, qparent=None, 
        return_init_params=False
    ):
    from . import apps
    downloadWin = apps.downloadModel(trackerName, parent=qparent)
    downloadWin.download()

    trackerModule = import_tracker_module(trackerName)
    init_params = {}
    track_params = {}
    paramsWin = None
    if trackerName == 'BayesianTracker':
        Y, X = posData.img_data_shape[-2:]
        if posData.isSegm3D:
            labShape = (posData.SizeZ, Y, X)
        else:
            labShape = (1, Y, X)
        paramsWin = apps.BayesianTrackerParamsWin(
            labShape, parent=qparent, channels=posData.chNames, 
            currentChannelName=posData.user_ch_name
        )
        paramsWin.exec_()
        if not paramsWin.cancel:
            init_params = paramsWin.params
            track_params['export_to'] = posData.get_btrack_export_path()
            if paramsWin.intensityImageChannel is not None:
                chName = paramsWin.intensityImageChannel
                track_params['image'] = posData.loadChannelData(chName)
                track_params['image_channel_name'] = chName
    elif trackerName == 'CellACDC':
        paramsWin = apps.CellACDCTrackerParamsWin(parent=qparent)
        paramsWin.exec_()
        if not paramsWin.cancel:
            init_params = paramsWin.params
    elif trackerName == 'delta':
        paramsWin = apps.DeltaTrackerParamsWin(posData=posData, parent=qparent)
        paramsWin.exec_()
        if not paramsWin.cancel:
            init_params = paramsWin.params
    else:
        init_argspecs, track_argspecs = getTrackerArgSpec(
            trackerModule, realTime=realTime
        )
        intensityImgRequiredForTracker = isIntensityImgRequiredForTracker(
            trackerModule
        )
        if init_argspecs or track_argspecs:
            try:
                url = trackerModule.url_help()
            except AttributeError:
                url = None
            try:
                channels = posData.chNames
            except Exception as e:
                channels = None
            try:
                currentChannelName = posData.user_ch_name
            except Exception as e:
                currentChannelName = None
            try:
                df_metadata = posData.metadata_df
            except Exception as e:
                df_metadata = None
            
            if not intensityImgRequiredForTracker:
                currentChannelName = None
            
            paramsWin = apps.QDialogModelParams(
                init_argspecs, track_argspecs, trackerName, url=url,
                channels=channels, is_tracker=True,
                currentChannelName=currentChannelName,
                df_metadata=df_metadata, posData=posData
            )
            if not intensityImgRequiredForTracker and channels is not None:
                paramsWin.channelCombobox.setDisabled(True)
                
            paramsWin.exec_()
            if not paramsWin.cancel:
                init_params = paramsWin.init_kwargs
                track_params = paramsWin.model_kwargs
                if paramsWin.inputChannelName != 'None':
                    chName = paramsWin.inputChannelName
                    track_params['image'] = posData.loadChannelData(chName)
                    track_params['image_channel_name'] = chName
        if 'export_to_extension' in track_params:
            ext = track_params['export_to_extension']
            track_params['export_to'] = posData.get_tracker_export_path(
                trackerName, ext
            )

    if paramsWin is not None:
        if paramsWin.cancel:
            return None, None
    
    tracker = trackerModule.tracker(**init_params)
    if return_init_params:
        return tracker, track_params, init_params
    else:
        return tracker, track_params

def import_segment_module(model_name):
    try:
        acdcSegment = import_module(f'cellacdc.models.{model_name}.acdcSegment')
    except ModuleNotFoundError as e:
        # Check if custom model
        cp = config.ConfigParser()
        cp.read(models_list_file_path)
        model_path = cp[model_name]['path']
        spec = importlib.util.spec_from_file_location('acdcSegment', model_path)
        acdcSegment = importlib.util.module_from_spec(spec)
        sys.modules['acdcSegment'] = acdcSegment
        spec.loader.exec_module(acdcSegment) 
    return acdcSegment

def _warn_install_torch_cuda(model_name, qparent=None):
    cellpose_cuda_url = (
        r'https://github.com/mouseland/cellpose#gpu-version-cuda-on-windows-or-linux'
    )
    torch_cuda_url = (
        'https://pytorch.org/get-started/locally/'
    )
    cellpose_href = f'{html_utils.href_tag("here", cellpose_cuda_url)}'
    torch_href = f'{html_utils.href_tag("here", torch_cuda_url)}'
    msg = widgets.myMessageBox(showCentered=False, wrapText=False)
    txt = html_utils.paragraph(f"""
        In order to use <code>{model_name}</code> with the GPU you need 
        to install the <b>CUDA version of PyTorch</b>.<br><br>
        Check out these instructions {cellpose_href}, and {torch_href}.<br><br>
        We <b>highly recommend using Anaconda</b> to install PyTorch GPU.<br><br>
        First, uninstall the CPU version of PyTorch with the following command:<br><br>
        <code>pip uninstall torch</code>.<br><br>
        Then, install the CUDA version required by your GPU with the follwing 
        command (which installs version 11.6):<br><br>
        <code>conda install pytorch pytorch-cuda=11.6 -c pytorch -c nvidia</code>
        <br><br>
        How do you want to proceed?
    """)
    proceedButton = widgets.okPushButton('Proceed without GPU')
    stopButton = widgets.cancelPushButton('Stop the process')
    stopButton, proceedButton = msg.warning(
        qparent, 'PyTorch GPU version not installed', txt, 
        buttonsTexts=(stopButton, proceedButton)
    )
    return msg.clickedButton == proceedButton

def check_cuda(model_name, use_gpu, qparent=None):
    if not use_gpu:
        return True
    is_torch_model = (
        model_name.lower().find('cellpose') != -1
        or model_name.lower().find('omnipose') != -1
        or model_name.lower().find('deepsea') != -1
        or model_name.lower().find('segment_anything') != -1
    )
    if is_torch_model and not is_mac_arm64:
        import torch
        if not torch.cuda.is_available():
            proceed = _warn_install_torch_cuda(model_name, qparent=qparent)
            return proceed
        
        if not torch.cuda.device_count() > 0:
            proceed = _warn_install_torch_cuda(model_name, qparent=qparent)
            return proceed
    
    return True

def find_missing_integers(lst, max_range=None):
    if max_range is not None:
        max_range = lst[-1]+1
    return [x for x in range(lst[0], max_range) if x not in lst]

def synthetic_image_geneator(size=(512,512), f_x=1, f_y=1):
    Y, X = size
    x = np.linspace(0, 10, Y)
    y = np.linspace(0, 10, X)
    xx, yy = np.meshgrid(x, y)
    img = np.sin(f_x*xx)*np.cos(f_y*yy)
    return img

def get_show_in_file_manager_text():
    if is_mac:
        return 'Reveal in Finder'
    elif is_linux:
        return 'Show in File Manager'
    elif is_win:
        return 'Show in File Explorer'

def get_slices_local_into_global_arr(bbox_coords, global_shape):
    slice_global_to_local = []
    slice_crop_local = []
    for (_min, _max), _D in zip(bbox_coords, global_shape):
        _min_crop, _max_crop = None, None
        if _min < 0:
            _min_crop = abs(_min)
            _min = 0
        if _max > _D:
            _max_crop = _D - _max
            _max = _D
        
        slice_global_to_local.append(slice(_min, _max))
        slice_crop_local.append(slice(_min_crop, _max_crop))
    
    return tuple(slice_global_to_local), tuple(slice_crop_local)

def get_pip_install_cellacdc_version_command(version=None):
    if version is None:
        version = read_version()
    commit_hash_idx = version.find('+g')
    is_dev_version = commit_hash_idx > 0    
    if is_dev_version:
        commit_hash = version[commit_hash_idx+2:].split('.')[0]
        command = f'pip install --upgrade "git+{github_home_url}.git@{commit_hash}"'
        command_github = None
    else:
        command = f'pip install --upgrade cellacdc=={version}'
        command_github = f'pip install --upgrade "git+{urls.github_url}@{version}"'
    return command, command_github  

def get_git_pull_checkout_cellacdc_version_commands(version=None):
    if version is None:
        version = read_version()
    commit_hash_idx = version.find('+g')
    is_dev_version = commit_hash_idx > 0 
    if not is_dev_version:
        return []
    commit_hash = version[commit_hash_idx+2:].split('.')[0]
    commands = (
        f'cd "{os.path.dirname(cellacdc_path)}"',
        'git pull',
        f'git checkout {commit_hash}'
    )
    return commands

def check_install_tapir():
    check_install_package(
        'tapnet', pypi_name='git+https://github.com/ElpadoCan/TAPIR.git'
    )

def _download_tapir_model():
    urls, file_sizes = _model_url('TAPIR')
    temp_model_path = tempfile.mkdtemp()
    _, final_model_path = (
        get_model_path('TAPIR', create_temp_dir=False)
    )
    for url, file_size in zip(urls, file_sizes):
        filename = url.split('/')[-1]
        final_dst = os.path.join(final_model_path, filename)
        if os.path.exists(final_dst):            
            continue

        temp_dst = os.path.join(temp_model_path, filename)
        download_url(
            url, temp_dst, file_size=file_size, desc='TAPIR',
            verbose=False
        )
        
        shutil.move(temp_dst, final_dst)

def _download_yeaz_models():
    urls, file_sizes = _model_url('YeaZ_v2')
    temp_model_path = tempfile.mkdtemp()
    _, final_model_path = (
        get_model_path('YeaZ_v2', create_temp_dir=False)
    )
    for url, file_size in zip(urls, file_sizes):
        filename = url.split('/')[-1]
        final_dst = os.path.join(final_model_path, filename)
        if os.path.exists(final_dst):            
            continue

        temp_dst = os.path.join(temp_model_path, filename)
        download_url(
            url, temp_dst, file_size=file_size, desc='YeaZ_v2',
            verbose=False
        )
        
        shutil.move(temp_dst, final_dst)

def _download_cellpose_germlineNuclei_model():
    urls, file_sizes = _model_url('Cellpose_germlineNuclei')
    temp_model_path = tempfile.mkdtemp()
    _, final_model_path = (
        get_model_path('Cellpose_germlineNuclei', create_temp_dir=False)
    )
    for url, file_size in zip(urls, file_sizes):
        filename = url.split('/')[-1]
        final_dst = os.path.join(final_model_path, filename)
        if os.path.exists(final_dst):            
            continue

        temp_dst = os.path.join(temp_model_path, filename)
        download_url(
            url, temp_dst, file_size=file_size, desc='Cellpose_germlineNuclei',
            verbose=False
        )
        
        shutil.move(temp_dst, final_dst)

def _download_omnipose_models():
    urls, file_sizes = _model_url('omnipose')
    temp_model_path = tempfile.mkdtemp()
    final_model_path = os.path.expanduser(r'~\.cellpose\models')
    for url, file_size in zip(urls, file_sizes):
        filename = url.split('/')[-1]
        final_dst = os.path.join(final_model_path, filename)
        if os.path.exists(final_dst):            
            continue

        temp_dst = os.path.join(temp_model_path, filename)
        download_url(
            url, temp_dst, file_size=file_size, desc='omnipose',
            verbose=False
        )
        
        shutil.move(temp_dst, final_dst)

def format_cca_manual_changes(changes: dict):
    txt = ''
    for ID, changes_ID in changes.items():
        txt = f'{txt}* ID {ID}:\n'
        for col, (old_val, new_val) in changes_ID.items():
            txt = f'{txt}    - {col}: {old_val} --> {new_val}\n'
        txt = f'{txt}--------------------------------\n\n'
    return txt

def init_segm_model(acdcSegment, posData, init_kwargs):
    segm_endname = init_kwargs.pop('segm_endname', 'None')
    if segm_endname != 'None':
        load_segm = True
        if not hasattr(posData, 'segm_data'):
            load_segm = True
        elif posData.segm_npz_path.endswith(f'{segm_endname}.npz'):
            load_segm = False
        if not load_segm:
            segm_data = np.squeeze(posData.segm_data)
        else:
            segm_filepath, _ = load.get_path_from_endname(
                segm_endname, posData.images_path
            )
            printl(f'Loading segmentation data from "{segm_filepath}"...')
            segm_data = np.load(segm_filepath)['arr_0']
    else:
        segm_data = None

    # Initialize input_points_df for SAM model
    input_points_filepath = init_kwargs.pop('input_points_path', '')
    if input_points_filepath:
        input_points_df = init_sam_input_points_df(
            posData, input_points_filepath
        )
        init_kwargs['input_points_df'] = input_points_df
    
    try:
        # Models introduced before 1.3.2 do not have the segm_data as input
        model = acdcSegment.Model(**init_kwargs)
    except Exception as e:
        model = acdcSegment.Model(segm_data, **init_kwargs)
    return model

def _parse_bool_str(value):
    if isinstance(value, bool):
        return value
    
    if value == 'True':
        return True
    elif value == 'False':
        return False

def check_install_trackastra():
    check_install_package(
        'Trackastra', 
        import_pkg_name='trackastra', 
        pypi_name='trackastra'
    )

def get_torch_device(gpu=False):
    import torch
    if torch.cuda.is_available() and gpu:
        device = torch.device('cuda')
    elif torch.backends.mps.is_available():
        device = torch.device('mps')
    else:
        device = torch.device('cpu')
    return device

def parse_model_params(model_argspecs, model_params):
    parsed_model_params = {}
    for row, argspec in enumerate(model_argspecs):
        value = model_params.get(argspec.name)
        if value is None:
            continue
        if argspec.type == bool:
            value = _parse_bool_str(value)
        elif argspec.type == int:
            value = int(value)
        elif argspec.type == float:
            value = float(value)
        parsed_model_params[argspec.name] = value
    return parsed_model_params

def init_cellpose_denoise_model():
    from . import apps
    
    from cellacdc.models.cellpose_v3._denoise import (
        CellposeDenoiseModel, url_help
    )

    init_argspecs, run_argspecs = getClassArgSpecs(CellposeDenoiseModel)
    url = url_help()
    
    paramsWin = apps.QDialogModelParams(
        init_argspecs, run_argspecs, 'Cellpose 3.0', 
        url=url, is_tracker=True, action_type='denoising'
    )
    paramsWin.exec_()
    if paramsWin.cancel:
        return
    
    init_params = paramsWin.init_kwargs
    run_params = paramsWin.model_kwargs
    denoise_model = CellposeDenoiseModel(**init_params)
    return denoise_model, init_params, run_params

def init_sam_input_points_df(posData, input_points_filepath):
    input_points_df = None
    if os.path.exists(input_points_filepath):
        input_points_df = pd.read_csv(input_points_filepath)
    else:
        # input_points_filepath is actually and endname
        for file in listdir(posData.images_path):
            if file.endswith(input_points_filepath):
                filepath = os.path.join(posData.images_path, file)
                input_points_df = pd.read_csv(filepath)
                break
    
    if input_points_df is None:
        raise FileNotFoundError(
            f'Could not find input points table from file "input_points_filepath" '
            'Perhaps, you forgot to save the table?'
        )
    
    for col in ('x', 'y', 'id'):
        if col not in input_points_df.columns:
            raise KeyError(
                f'Input points table is missing colum {col}. It must have '
                'the colums (x, y, id)'
            )
    
    return input_points_df

def are_acdc_dfs_equal(df_left, df_right):
    if df_left.shape != df_right.shape:
        return False
    
    try:
        for col in df_left.columns:
            if col not in df_right.columns:
                return False
            
            try:
                eq_mask = np.isclose(df_left[col], df_right[col], equal_nan=True)
            except Exception as err:
                # Data type is string
                eq_mask = df_left[col] == df_right[col]
            
            nan_mask = ((df_left[col].isna()) & (df_right[col].isna()))
            equality_mask = (eq_mask) | (nan_mask)
            if not equality_mask.all():
                return False
    except Exception as err:
        return False
    
    return True

def is_pos_folderpath(folderpath):
    foldername = os.path.basename(folderpath)
    is_valid_pos_folder = (
        re.search(r'^Position_(\d+)$', foldername) is not None
        and os.path.isdir(folderpath)
        and os.path.exists(os.path.join(folderpath, 'Images'))
    )
    return is_valid_pos_folder

def log_segm_params(
        model_name, init_params, segm_params, logger_func=print, 
        preproc_recipe=None, apply_post_process=False, 
        standard_postprocess_kwargs=None, custom_postprocess_features=None
    ):
    init_params_format = [
        f'  * {option} = {value}' for option, value in init_params.items()
    ]
    init_params_format = '\n'.join(init_params_format)
    
    segm_params_format = [
        f'  * {option} = {value}' for option, value in segm_params.items()
    ]
    segm_params_format = '\n'.join(segm_params_format)
    
    preproc_recipe_format = None
    if preproc_recipe is not None:
        preproc_recipe_format = []
        for s, step in enumerate(preproc_recipe):
            preproc_recipe_format.append(f'  * Step {s+1}')
            method = step['method']
            preproc_recipe_format.append(f'     - Method: {method}')
            for option, value in step['kwargs'].items():
                preproc_recipe_format.append(f'     - {option}: {value}')
        preproc_recipe_format = '\n'.join(preproc_recipe_format)    
    
    standard_postproc_format = None
    if apply_post_process and standard_postprocess_kwargs is not None:
        standard_postproc_format = [
            f'  * {option} = {value}' 
            for option, value in standard_postprocess_kwargs.items()
        ]
        standard_postproc_format = '\n'.join(standard_postproc_format)
    
    custom_postproc_format = None
    if apply_post_process and custom_postprocess_features is not None:
        custom_postproc_format = [
            f'  * {feature} = ({low}, {high})'
            for feature, (low, high) in custom_postprocess_features.items()
        ]
        custom_postproc_format = '\n'.join(custom_postproc_format)
    
    separator = '-'*100
    params_format = (
        f'{separator}\n'
        f'Model name: {model_name}\n\n'
        'Preprocessing recipe:\n\n'
        f'{preproc_recipe_format}\n\n'
        'Initialization parameters:\n\n'
        f'{init_params_format}\n\n'
        'Segmentation parameters:\n\n'
        f'{segm_params_format}\n\n'
        'Post-processing:\n\n'
        f'{standard_postproc_format}\n\n'
        'Custom post-processing:\n\n'
        f'{custom_postproc_format}\n'
        f'{separator}'
    )
    logger_func(params_format)

def pairwise(iterable):
    # pairwise('ABCDEFG') → AB BC CD DE EF FG
    iterator = iter(iterable)
    a = next(iterator, None)
    for b in iterator:
        yield a, b
        a = b

def append_text_filename(filename: str, text_to_append: str):
    filename_noext, ext = os.path.splitext(filename)
    filename_out = f'{filename_noext}{text_to_append}{ext}'
    return filename_out

def validate_images_path(input_path: os.PathLike, create_dirs_tree=False):
    is_images_path = input_path.endswith('Images')
    parent_dir = os.path.dirname(input_path)
    parent_foldername = os.path.basename(parent_dir)
    is_pos_folder = (
        re.search(r'^Position_(\d+)$', parent_foldername) is not None
        and os.path.isdir(parent_dir)
    )
    if not is_pos_folder:
        existing_pos_foldernames = get_pos_foldernames(input_path)
        pos_n = len(existing_pos_foldernames) + 1
        pos_folderpath = os.path.join(input_path, f'Position_{pos_n}')
        images_path = os.path.join(pos_folderpath, 'Images')
    elif is_images_path:
        pos_folderpath = input_path
        images_path = os.path.join(pos_folderpath, 'Images')
    else:
        images_path = input_path
    
    if create_dirs_tree:
        os.makedirs(images_path, exist_ok=True)
        
    return images_path

def fix_acdc_df_dtypes(acdc_df):
    acdc_df['is_cell_excluded'] = acdc_df['is_cell_excluded'].astype(bool)
    return acdc_df

def _relabel_cca_dfs_and_segm_data(
        cca_dfs,
        IDs_mapper,
        asymm_tracked_segm,
        progressbar=True,
    ):
    # Rename Cell_ID index according to asymmetric cell div convention
    if progressbar:
        pbar = tqdm(
            desc='Applying asymmetric division', 
            total=len(IDs_mapper), ncols=100
        )
    for key, root_ID in IDs_mapper.items():
        div_frame_i, daughter_ID = key
        for frame_i in range(div_frame_i, len(asymm_tracked_segm)):
            cca_dfs[frame_i].rename(
                index={daughter_ID: root_ID}, inplace=True
            )
            lab = asymm_tracked_segm[frame_i]
            rp = skimage.measure.regionprops(lab)
            obj_daught = [obj for obj in rp if obj.label == daughter_ID]
            if not obj_daught:
                continue
            
            obj_daught = obj_daught[0]
            lab[obj_daught.slice][obj_daught.image] = root_ID
        
        if progressbar:
            pbar.update()
    
    if progressbar:
        pbar.close()
    
def df_ctc_to_acdc_df(
        df_ctc, tracked_segm, cell_division_mode='Normal', return_list=False, 
        progressbar=True
    ):
    """Convert Cell Tracking Challenge DataFrame with annotated division to
    Cell-ACDC cell cycle annotations DataFrame.

    Parameters
    ----------
    df_ctc : pd.DataFrame
        DataFrame with {'label', 't1', 't2', 'parent'} columns where 
        't1' is the frame index of cell division.
    tracked_segm : (T, Y, X) array of ints
        Array of tracked segmentation labels.
    cell_division_mode : {'Normal', 'Asymmetric'}, optional
        Type of cell division. `Normal` is the standard cell division, 
        where the mother cell divides into two daughter cells. For the 
        tracking, that means the two daughter cells get a new, unique ID 
        each. 
        
        `Asymmetric` means that the mother cell grows one daughter 
        cell that eventually divides from the mother (e.g., budding yeast). 
        For the tracking, this means that the mother cell ID keeps 
        existing after division and the daughter cell gets a new, unique ID.
        
        If `Asymmetric`, the third returned element is the segmentation data 
        with the asymmetric Cell IDs.  
    return_list : bool, optional
        If `True`, the second returned element is the list of created dataframes, 
        one per frame. Default is False
    progressbar : bool, optional
        If `True`, displays a tqdm progressbar. Default is True
    """    
    cca_dfs = []
    keys = []
    df_ctc = df_ctc.set_index(['t1', 'parent'])
    
    if cell_division_mode == 'Asymmetric':
        asymm_tracked_segm = tracked_segm.copy()
    
    asymmetric_IDs_rename_mapper = {}
    if progressbar:
        pbar = tqdm(
            desc='Converting to Cell-ACDC format', 
            total=len(tracked_segm), ncols=100
        )
    for frame_i, lab in enumerate(tracked_segm):
        rp = skimage.measure.regionprops(lab)
        IDs = [obj.label for obj in rp]
        cca_df = core.getBaseCca_df(IDs, with_tree_cols=True)
        keys.append(frame_i)
        if frame_i == 0:
            cca_dfs.append(cca_df)
            if progressbar:
                pbar.update()
            continue
        
        # Copy annotations from previous frames
        prev_cca_df = cca_dfs[frame_i-1]
        old_IDs = cca_df.index.intersection(prev_cca_df.index)
        cca_df.loc[old_IDs] = prev_cca_df.loc[old_IDs]
        
        try:
            df_ctc_i = df_ctc.loc[frame_i]
        except KeyError as err:
            # No division detected --> nothing to annotate
            cca_dfs.append(cca_df)
            if progressbar:
                pbar.update()
            continue
        
        for parent_ID, df_ctc_i_pID in df_ctc_i.groupby(level=0):
            daughter_IDs = df_ctc_i_pID['label'].to_list()     
            
            if parent_ID == 0:
                continue
            
            cca_df.loc[daughter_IDs, 'parent_ID_tree'] = parent_ID
            cca_df.loc[daughter_IDs, 'emerg_frame_i'] = frame_i
            cca_df.loc[daughter_IDs, 'division_frame_i'] = frame_i
            
            root_ID = prev_cca_df.at[parent_ID, 'root_ID_tree']
            if root_ID == -1:
                root_ID = parent_ID
            cca_df.loc[daughter_IDs, 'root_ID_tree'] = root_ID
            
            cca_df.loc[daughter_IDs[0], 'sister_ID_tree'] = daughter_IDs[1]
            cca_df.loc[daughter_IDs[1], 'sister_ID_tree'] = daughter_IDs[0]
            
            prev_gen_num = prev_cca_df.loc[parent_ID, 'generation_num_tree']
            cca_df.loc[daughter_IDs, 'generation_num_tree'] = prev_gen_num + 1
            
            # Annotate division from df_ctc_i into 
            if cell_division_mode == 'Asymmetric':
                # Recycle the root_ID and assign it to one of the daughters
                replaced_daught_ID = daughter_IDs[1]
                key = (frame_i, replaced_daught_ID)
                asymmetric_IDs_rename_mapper[key] = root_ID    
        
        cca_dfs.append(cca_df)
        
        if progressbar:
            pbar.update()
    
    if progressbar:
        pbar.close()
    if asymmetric_IDs_rename_mapper:
        _relabel_cca_dfs_and_segm_data(
            cca_dfs,
            asymmetric_IDs_rename_mapper,
            asymm_tracked_segm,
            progressbar=True,
        )
    
    cca_df = pd.concat(cca_dfs, keys=keys, names=['frame_i'])
    
    out = [cca_df, None, None]
    
    if return_list:
        out[1] = cca_dfs
        
    if cell_division_mode == 'Asymmetric':
        out[2] = asymm_tracked_segm
    
    return out

def check_install_instanseg():
    check_install_package(
        pkg_name='InstanSeg',
        import_pkg_name='instanseg', 
        pypi_name='instanseg-torch'
    )<|MERGE_RESOLUTION|>--- conflicted
+++ resolved
@@ -2661,14 +2661,10 @@
         force_upgrade=False,
         upgrade=False, 
         min_version='', 
-<<<<<<< HEAD
         max_version='',
         install_dependencies=True,
         return_outcome=False
-=======
-        max_version='', 
         installer: Literal['pip', 'conda']='pip',
->>>>>>> d5fea131
     ):
     """Try to import a package. If import fails, ask user to install it 
     automatically.
@@ -2710,16 +2706,13 @@
         If not empty it must be a valid version `major[.minor][.patch]` where 
         minor and patch are optional. If the installed package is newer the 
         upgrade will be forced. 
-<<<<<<< HEAD
     install_dependencies : bool, optional
         If False, the `--no-deps` flag will be added to the pip command.
     return_outcome : bool, optional
         If True, returns 1 on successfull action
-=======
     installer : str, optional
         Package manager to use to install the package. Either 'pip' or 'conda'. 
         Default is 'pip'
->>>>>>> d5fea131
         
     Raises
     ------
@@ -2773,14 +2766,10 @@
                     max_version=max_version, 
                     min_version=min_version
                 )
-<<<<<<< HEAD
-                _install_pip_package(pkg_command, install_dependencies=install_dependencies)
-=======
                 if installer == 'pip':
-                    _install_pip_package(pkg_command)
+                    _install_pip_package(pkg_command, install_dependencies=install_dependencies)
                 else:
                     install_package_conda(pkg_command)
->>>>>>> d5fea131
         except Exception as e:
             printl(traceback.format_exc())
             _inform_install_package_failed(
