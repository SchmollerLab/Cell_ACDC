import re
import os
import shutil
import time
import json
import concurrent.futures
from functools import partial
from collections import defaultdict, deque
import itertools

from typing import Union, List, Dict, Callable, Any, Tuple, Iterable

from functools import wraps
import numpy as np
import pandas as pd
import h5py
import traceback

import skimage.io
import skimage.measure
import skimage.exposure

import queue

from tqdm import tqdm

from qtpy.QtCore import (
    Signal, QObject, QMutex, QWaitCondition
)

from cellacdc import html_utils

from . import (
    load, myutils, core, prompts, printl, config,
    segm_re_pattern, io
)
from . import transformation, measurements, cca_functions
from .path import copy_or_move_tree
from . import features, plot
from . import core
from . import cca_df_colnames, lineage_tree_cols, default_annot_df
from . import cca_df_colnames_with_tree
from .utils import resize
from .trackers.CellACDC_normal_division.SingleCellSeg import single_cell_seg

DEBUG = False

def worker_exception_handler(func):
    @wraps(func)
    def run(self):
        try:
            func(self)
        except Exception as error:
            printl(traceback.format_exc())
            try:
                self.dataQ.clear()
            except Exception as err:
                pass
            
            # Some workers have both self.critical and self.signals.critical 
            # errors but only one of them is connected --> emit both just 
            # in case
            try:
                self.critical.emit((self, error))
            except Exception as err:
                self.signals.critical.emit((self, error))
                
            try:
                self.signals.critical.emit((self, error))
            except Exception as err:
                self.critical.emit((self, error))
            
            try:
                self.mutex.unlock()
            except Exception as err:
                pass
    return run

class workerLogger:
    def __init__(self, sigProcess):
        self.sigProcess = sigProcess
    
    def log(self, message, level='INFO'):
        try:
            self.sigProcess.emit(str(message), level)
        except Exception as err:
            print(message, level)
            try:
                traceback_format = traceback.format_exc()
                print(traceback_format)
            except Exception as err:
                pass
            printl(err)
        finally:
            pass
    
    def info(self, message):
        self.log(message, level='INFO')

    def warning(self, message):
        self.log(message, level='WARNING')

class signals(QObject):
    progress = Signal(str, object)
    finished = Signal(object)
    initProgressBar = Signal(int)
    progressBar = Signal(int)
    critical = Signal(object)
    dataIntegrityWarning = Signal(str)
    dataIntegrityCritical = Signal()
    sigLoadingFinished = Signal()
    sigLoadingNewChunk = Signal(object)
    resetInnerPbar = Signal(int)
    progress_tqdm = Signal(int)
    signal_close_tqdm = Signal()
    create_tqdm = Signal(int)
    innerProgressBar = Signal(int)
    sigPermissionError = Signal(str, object)
    sigSelectSegmFiles = Signal(object, object)
    sigSelectAcdcOutputFiles = Signal(object, object, str, bool, bool)
    sigSelectSpotmaxRun = Signal(object, object, object, str, bool, bool)
    sigSetMeasurements = Signal(object)
    sigInitAddMetrics = Signal(object, object)
    sigUpdatePbarDesc = Signal(str)
    sigComputeVolume = Signal(int, object)
    sigAskStopFrame = Signal(object)
    sigWarnMismatchSegmDataShape = Signal(object)
    sigErrorsReport = Signal(dict, dict, dict)
    sigMissingAcdcAnnot = Signal(dict)
    sigRecovery = Signal(object)
    sigInitInnerPbar = Signal(int)
    sigUpdateInnerPbar = Signal(int)
    sigSelectFile = Signal(str, str, str)
    sigAskCopyCca = Signal(str)
    sigSelectFilesWithText = Signal(str, object, str, object)

class AutoPilotWorker(QObject):
    finished = Signal()
    critical = Signal(object)
    progress = Signal(str, object)
    sigStarted = Signal()
    sigStopTimer = Signal()

    def __init__(self, guiWin):
        QObject.__init__(self)
        self.logger = workerLogger(self.progress)
        self.guiWin = guiWin
        self.app = guiWin.app
        # self.timer = timer
    
    def timerCallback(self):
        pass
    
    def stop(self):
        self.sigStopTimer.emit()
        self.finished.emit()        
    
    def run(self):
        self.sigStarted.emit()

class FindNextNewIdWorker(QObject):
    def __init__(self, posData, guiWin):
        QObject.__init__(self)
        self.signals = signals()
        self.logger = workerLogger(self.signals.progress)
        self.posData = posData
        self.guiWin = guiWin
    
    @worker_exception_handler
    def run(self):
        prev_IDs = None
        next_frame_i = -1
        for frame_i, data_dict in enumerate(self.posData.allData_li):
            lab = data_dict['labels']
            rp = data_dict['regionprops']
            IDs = data_dict['IDs']
            if lab is None:
                lab = self.posData.segm_data[frame_i]
                rp = skimage.measure.regionprops(lab)
                IDs = [obj.label for obj in rp]
            
            if prev_IDs is None:
                prev_IDs = IDs
                continue
            
            newIDs = [ID for ID in IDs if ID not in prev_IDs]
            if newIDs:
                next_frame_i = frame_i
                break            
            prev_IDs = IDs
            
        self.signals.finished.emit(next_frame_i)

class SegForLostIDsWorker(QObject):
    sigAskInit = Signal()
    sigAskInstallModel = Signal(str)
    sigshowImageDebug = Signal(object)
    sigStoreData = Signal(bool)
    sigUpdateRP = Signal(bool, bool)
    sigGetData = Signal()
    # sigGet2Dlab = Signal()
    # sigGetTrackedLostIDs = Signal()
    # sigGetBrushID = Signal()
    sigTrackManuallyAddedObject = Signal(object, object, bool, bool)

    def __init__(self, guiWin, mutex, waitCond, debug=True):
        QObject.__init__(self)
        self.signals = signals()
        self.logger = workerLogger(self.signals.progress)
        self.guiWin = guiWin
        self.mutex = mutex
        self.waitCond = waitCond
        self._debug = debug

    def emitSigAskInit(self):
        self.mutex.lock()
        self.sigAskInit.emit()
        self.waitCond.wait(self.mutex)
        self.mutex.unlock()
    
    def emitSigShowImageDebug(self, img):
        # self.mutex.lock()
        self.sigshowImageDebug.emit(img)
        # self.waitCond.wait(self.mutex)
        # self.mutex.unlock()
    
    def emitSigStoreData(self, autosave):
        self.mutex.lock()
        self.sigStoreData.emit(autosave)
        self.waitCond.wait(self.mutex)
        self.mutex.unlock()
    
    def emitSigUpdateRP(self, wl_track_og_curr, wl_update):
        self.mutex.lock()
        self.sigUpdateRP.emit(wl_track_og_curr, wl_update)
        self.waitCond.wait(self.mutex)
        self.mutex.unlock()

    def emitSigGetData(self):
        self.mutex.lock()
        self.sigGetData.emit()
        self.waitCond.wait(self.mutex)
        self.mutex.unlock()

    def emitSigAskInstallModel(self, model_name):
        self.mutex.lock()
        self.sigAskInstallModel.emit(model_name)
        self.waitCond.wait(self.mutex)
        self.mutex.unlock()
    
    # def emitGet2Dlab(self):
    #     self.mutex.lock()
    #     self.sigGet2Dlab.emit()
    #     self.waitCond.wait(self.mutex)
    #     self.mutex.unlock()
    
    # def emitGetTrackedLostIDs(self):
    #     self.mutex.lock()
    #     self.sigGetTrackedLostIDs.emit()
    #     self.waitCond.wait(self.mutex)
    #     self.mutex.unlock()
    
    # def emitGetBrushID(self):
    #     self.mutex.lock()
    #     self.sigGetBrushID.emit()
    #     self.waitCond.wait(self.mutex)
    #     self.mutex.unlock()
    
    def emitTrackManuallyAddedObject(self, IDs, isLost, wl_update, wl_track_og_curr):
        self.mutex.lock()
        self.sigTrackManuallyAddedObject.emit(IDs, isLost, wl_update, wl_track_og_curr)
        self.waitCond.wait(self.mutex)
        self.mutex.unlock()

    @worker_exception_handler
    def run(self):
        posData = self.guiWin.data[self.guiWin.pos_i]
        frame_i = posData.frame_i

        if not self.guiWin.SegForLostIDsSettings:
            self.emitSigAskInit()
        
        if not self.guiWin.SegForLostIDsSettings:
            self.signals.finished.emit(self)
            return

        self.logger.info('Segmentation for lost IDs started.')
        model_name = 'local_seg'
        base_model_name = self.guiWin.SegForLostIDsSettings['base_model_name']
        idx = self.guiWin.modelNames.index(model_name)
        acdcSegment = self.guiWin.acdcSegment_li[idx]

        if acdcSegment is None or base_model_name != self.guiWin.local_seg_base_model_name:
            self.logger.info(f'Importing {base_model_name}...')
            self.emitSigAskInstallModel(base_model_name)
            acdcSegment = myutils.import_segment_module(base_model_name)
            self.guiWin.acdcSegment_li[idx] = acdcSegment
            self.guiWin.local_seg_base_model_name = base_model_name  

        win = self.guiWin.SegForLostIDsSettings['win']
        init_kwargs_new = self.guiWin.SegForLostIDsSettings['init_kwargs_new']
        args_new = self.guiWin.SegForLostIDsSettings['args_new']

        model = myutils.init_segm_model(acdcSegment, posData, init_kwargs_new)
        if self._debug:
            try:
                model.setupLogger(self.guiwin.logger)
            except Exception as e:
                pass

        self.emitSigGetData()

        assigned_IDs = []
        missing_IDs_global = set()
        original_lab = posData.lab.copy()
        IDs_bboxs_list = []
        bboxs_list = []

        curr_img = self.guiWin.getDisplayedImg1()
        prev_lab = self.guiWin.get_2Dlab(posData.allData_li[frame_i-1]['labels'])
        prev_IDs = posData.allData_li[frame_i-1]['IDs']

        # should probably not paly so much with posData.lab, instead handle stuff myself
        self.signals.initProgressBar.emit(2 * args_new['max_interations'])
        new_labs = np.zeros([args_new['max_interations'], *posData.lab.shape], dtype=int)
        for i in range(args_new['max_interations']):
            self.emitSigGetData()
            
            curr_lab = self.guiWin.get_2Dlab(posData.lab)
            tracked_lost_IDs = self.guiWin.getTrackedLostIDs()
            new_unique_ID = self.guiWin.setBrushID(useCurrentLab=True, return_val=True)

            missing_IDs = set(prev_IDs) - set(posData.IDs) - set(tracked_lost_IDs)
            missing_IDs_global.update(missing_IDs)

            assigned_IDs_prev = assigned_IDs.copy()
            new_lab, assigned_IDs, IDs_bboxs, bboxs = single_cell_seg(model, prev_lab, curr_lab, curr_img, 
                                            missing_IDs, new_unique_ID,
                                            win, posData,
                                            distance_filler_growth=args_new['distance_filler_growth'],
                                            overlap_threshold=args_new['overlap_threshold'],
                                            padding=args_new['padding'],
                                            )
                    
            IDs_bboxs_list.append(IDs_bboxs)
            bboxs_list.append(bboxs)
            posData.lab = new_lab
            self.emitSigUpdateRP(wl_update=False, wl_track_og_curr=False)
            self.emitSigStoreData(autosave=False)
            newly_assigned_IDs = set(assigned_IDs) - set(assigned_IDs_prev)
            self.emitTrackManuallyAddedObject(newly_assigned_IDs, True, False, False)
            new_labs[i] = posData.lab.copy()
            self.emitSigStoreData(autosave=False)
            self.signals.progressBar.emit(1)
            
        if self._debug:
            originals = []
            models = []

        posData.lab = original_lab.copy()

        area_mean = np.mean([obj.area for obj in posData.rp])
        for IDs_bboxs, bboxs in zip(IDs_bboxs_list, bboxs_list):
            model_lab = new_labs[i]
            if self._debug:
                originals.append(original_lab.copy())
                models.append(posData.lab.copy())

            for IDs, bbox in zip(IDs_bboxs, bboxs):

                box_x_min, box_x_max, box_y_min, box_y_max = bbox          
                original_bbox_lab = original_lab[box_x_min:box_x_max, box_y_min:box_y_max]
                box_model_lab = model_lab[box_x_min:box_x_max, box_y_min:box_y_max]

                # original_bbox_lab[np.isin(original_bbox_lab, IDs)] = 0 should be a given. If not seg for lost IDs this recommended

                box_model_lab = skimage.segmentation.clear_border(box_model_lab, buffer_size=1)

                rp_model_lab = skimage.measure.regionprops(box_model_lab)
                rp_original_lab = skimage.measure.regionprops(original_bbox_lab)

                original_IDs = [obj.label for obj in rp_original_lab]

                if args_new['allow_only_tracked_cells']:
                    filtered_IDs = [obj.label for obj in rp_model_lab 
                                if obj.area > args_new['size_perc_threshold'] * area_mean 
                                and obj.label not in original_IDs
                                and obj.label in missing_IDs_global]
                else:
                    filtered_IDs = [obj.label for obj in rp_model_lab 
                                    if obj.area > args_new['size_perc_threshold'] * area_mean 
                                    and obj.label not in original_IDs]
        
                for label in filtered_IDs:
                    original_bbox_lab[box_model_lab == label] = label # here the stuff should be tracked, so we keep the ID!
                
                # original_lab[box_x_min:box_x_max, box_y_min:box_y_max] = original_bbox_lab
            
            self.signals.progressBar.emit(1)
    
        posData.lab = original_lab

        # if self._debug:
        #     originals = np.concatenate(originals, axis=0)
        #     models = np.concatenate(models, axis=0)
        #     self.emitSigShowImageDebug(originals)
        #     self.emitSigShowImageDebug(models)

        self.emitSigUpdateRP(wl_track_og_curr=True, wl_update=True)
        self.emitSigStoreData(autosave=True)

        self.logger.info('Segmentation for lost IDs done.')
                
        self.signals.finished.emit(self)

class AlignDataWorker(QObject):
    sigWarnTifAligned = Signal(object, object, object)
    sigAskAlignSegmData = Signal()
        
    def __init__(self, posData, dataPrepWin, mutex, waitCond):
        QObject.__init__(self)
        self.signals = signals()
        self.logger = workerLogger(self.signals.progress)
        self.posData = posData
        self.dataPrepWin = dataPrepWin
        self.mutex = mutex
        self.waitCond = waitCond
        self.doNotAlignSegmData = False
        self.doAbort = False
    
    def set_attr(self, align, user_ch_name):
        self.align = align
        self.user_ch_name = user_ch_name
    
    def pause(self):
        self.mutex.lock()
        self.waitCond.wait(self.mutex)
        self.mutex.unlock()
    
    def restart(self):
        self.waitCond.wakeAll()
    
    def emitWarnTifAligned(self, numFramesWith0s, tif, posData):
        self.sigWarnTifAligned.emit(numFramesWith0s, tif, posData)
        self.pause()
    
    def emitSigAskAlignSegmData(self):
        self.sigAskAlignSegmData.emit()
        self.pause()
    
    def _align_data(self):
        _zip = zip(self.posData.tif_paths, self.posData.npz_paths)
        aligned = False
        self.posData.all_npz_paths = [
            tif.replace('.tif', '_aligned.npz') for tif in self.posData.tif_paths
        ]
        for i, (tif, npz) in enumerate(_zip):
            doAlign = npz is None or self.posData.loaded_shifts is None

            filename_tif = os.path.basename(tif)
            user_ch_filename = f'{self.posData.basename}{self.user_ch_name}.tif'

            if not doAlign:
                _npz = f'{os.path.splitext(tif)[0]}_aligned.npz'
                if os.path.exists(_npz):
                    self.posData.all_npz_paths[i] = _npz
                continue
            
            if filename_tif != user_ch_filename:
                continue
            
            # Align based on user_ch_name
            aligned = True
            if self.align:
                self.logger.log(f'Aligning: {tif}')
            tif_data = load.imread(tif)
            numFramesWith0s = self.dataPrepWin.detectTifAlignment(
                tif_data, self.posData
            )
            if self.align:
                self.emitWarnTifAligned(
                    numFramesWith0s, tif, self.posData
                )
                if self.doAbort:
                    return

            # Alignment routine
            if self.posData.SizeZ>1:
                align_func = core.align_frames_3D
                df = self.posData.segmInfo_df.loc[self.posData.filename]
                zz = df['z_slice_used_dataPrep'].to_list()
                if not self.posData.filename.endswith('aligned') and self.align:
                    # Add aligned channel to segmInfo
                    df_aligned = self.posData.segmInfo_df.rename(
                        index={self.posData.filename: f'{self.posData.filename}_aligned'}
                    )
                    self.posData.segmInfo_df = pd.concat(
                        [self.posData.segmInfo_df, df_aligned]
                    )
                    self.posData.segmInfo_df.to_csv(self.posData.segmInfo_df_csv_path)
            else:
                align_func = core.align_frames_2D
                zz = None
            
            if self.align:
                self.signals.initProgressBar.emit(len(tif_data))
                aligned_frames, shifts = align_func(
                    tif_data, slices=zz, user_shifts=self.posData.loaded_shifts,
                    sigPyqt=self.signals.progressBar
                )
                self.posData.loaded_shifts = shifts
            else:
                aligned_frames = tif_data
                
            if self.align:
                self.signals.initProgressBar.emit(0)
                _npz = f'{os.path.splitext(tif)[0]}_aligned.npz'
                self.logger.log(f'Storing temporary file: {_npz}')
                temp_npz = self.dataPrepWin.getTempfilePath(_npz)
                io.savez_compressed(temp_npz, aligned_frames)
                self.dataPrepWin.storeTempFileMove(temp_npz, _npz)
                np.save(
                    self.posData.align_shifts_path, self.posData.loaded_shifts
                )
                self.posData.all_npz_paths[i] = _npz

                self.logger.log(f'Storing temporary file: {tif}')
                temp_tif = self.dataPrepWin.getTempfilePath(tif)
                myutils.to_tiff(temp_tif, aligned_frames)
                self.dataPrepWin.storeTempFileMove(temp_tif, tif)
                self.posData.img_data = load.imread(temp_tif)

        _zip = zip(self.posData.tif_paths, self.posData.npz_paths)
        for i, (tif, npz) in enumerate(_zip):
            doAlign = npz is None or aligned

            if not doAlign:
                continue
            
            if tif.endswith(f'{self.user_ch_name}.tif'):
                continue
            
            # Align the other channels
            if self.posData.loaded_shifts is None:
                break
            if self.align:
                self.logger.log(f'Aligning: {tif}')
            tif_data = load.imread(tif)

            # Alignment routine
            if self.posData.SizeZ>1:
                align_func = core.align_frames_3D
                df = self.posData.segmInfo_df.loc[self.posData.filename]
                zz = df['z_slice_used_dataPrep'].to_list()
            else:
                align_func = core.align_frames_2D
                zz = None
            if self.align:
                self.signals.initProgressBar.emit(len(tif_data))
                aligned_frames, shifts = align_func(
                    tif_data, slices=zz, user_shifts=self.posData.loaded_shifts,
                    sigPyqt=self.signals.progressBar
                )
            else:
                aligned_frames = tif_data
            
            _npz = f'{os.path.splitext(tif)[0]}_aligned.npz'
            
            if self.align:
                self.signals.initProgressBar.emit(0)
                self.logger.log(f'Saving: {_npz}')
                temp_npz = self.dataPrepWin.getTempfilePath(_npz)
                io.savez_compressed(temp_npz, aligned_frames)
                self.dataPrepWin.storeTempFileMove(temp_npz, _npz)
                self.posData.all_npz_paths[i] = _npz

                self.logger.log(f'Saving: {tif}')
                temp_tif = self.dataPrepWin.getTempfilePath(tif)
                myutils.to_tiff(temp_tif, aligned_frames)
                self.dataPrepWin.storeTempFileMove(temp_tif, tif)

        if not aligned:
            return
        
        if not self.posData.segmFound:
            return
        
        # Align segmentation data accordingly
        self.segmAligned = False
        if self.posData.loaded_shifts is None or not self.align:
            return
        
        self.emitSigAskAlignSegmData()
        if self.doNotAlignSegmData:
            return
        
        self.dataPrepWin.segmAligned = True
        self.logger.log(f'Aligning: {self.posData.segm_npz_path}')
        self.posData.segm_data, shifts = core.align_frames_2D(
            self.posData.segm_data, slices=None,
            user_shifts=self.posData.loaded_shifts
        )
        self.logger.log(f'Saving: {self.posData.segm_npz_path}')
        temp_npz = self.dataPrepWin.getTempfilePath(self.posData.segm_npz_path)
        io.savez_compressed(temp_npz, self.posData.segm_data)
        self.dataPrepWin.storeTempFileMove(temp_npz, self.posData.segm_npz_path)

    @worker_exception_handler
    def run(self):     
        self._align_data()     
        self.signals.finished.emit(self)

class LabelRoiWorker(QObject):
    finished = Signal()
    critical = Signal(object)
    progress = Signal(str, object)
    sigProgressBar = Signal(int)
    sigLabellingDone = Signal(object, bool)

    def __init__(self, Gui):
        QObject.__init__(self)
        self.logger = workerLogger(self.progress)
        self.Gui = Gui
        self.mutex = Gui.labelRoiMutex
        self.waitCond = Gui.labelRoiWaitCond
        self.exit = False
        self.started = False
    
    def pause(self):
        self.logger.log('Draw box around object to start magic labeller.')
        self.mutex.lock()
        self.waitCond.wait(self.mutex)
        self.mutex.unlock()
    
    def start(self, roiImg, posData, roiSecondChannel=None, isTimelapse=False):
        self.posData = posData
        self.isTimelapse = isTimelapse
        self.imageData = roiImg
        self.roiSecondChannel = roiSecondChannel
        self.restart()
    
    def restart(self, log=True):
        if log:
            self.logger.log('Magic labeller started...')
        self.started = True
        self.waitCond.wakeAll()
    
    def _stop(self):
        self.logger.log('Magic labeller backend process done. Closing it...')
        self.exit = True
        self.waitCond.wakeAll()
    
    def _segment_image(self, img, secondChannelImg):
        if secondChannelImg is not None:
            img = self.Gui.labelRoiModel.second_ch_img_to_stack(
                img, secondChannelImg
            )
        
        lab = core.segm_model_segment(
            self.Gui.labelRoiModel, img, self.Gui.model_kwargs, 
            preproc_recipe=self.Gui.preproc_recipe, 
            posData=self.posData
        )
        if self.Gui.applyPostProcessing:
            lab = core.post_process_segm(
                lab, **self.Gui.standardPostProcessKwargs
            )
            if self.Gui.customPostProcessFeatures:
                lab = features.custom_post_process_segm(
                    self.posData, self.Gui.customPostProcessGroupedFeatures, 
                    lab, img, self.posData.frame_i, self.posData.filename, 
                    self.posData.user_ch_name, 
                    self.Gui.customPostProcessFeatures
                )
        return lab
    
    @worker_exception_handler
    def run(self):
        while not self.exit:
            if self.exit:
                break
            elif self.started:
                if self.isTimelapse:
                    segmData = np.zeros(self.imageData.shape, dtype=np.uint16)
                    for frame_i, img in enumerate(self.imageData):
                        if self.roiSecondChannel is not None:
                            secondChannelImg = self.roiSecondChannel[frame_i]
                        else:
                            secondChannelImg = None
                        lab = self._segment_image(img, secondChannelImg)
                        segmData[frame_i] = lab
                        self.sigProgressBar.emit(1)
                else:
                    img = self.imageData
                    secondChannelImg = self.roiSecondChannel
                    segmData = self._segment_image(img, secondChannelImg)
                
                self.sigLabellingDone.emit(segmData, self.isTimelapse)
                self.started = False
            self.pause()
        self.finished.emit()

class StoreGuiStateWorker(QObject):
    finished = Signal(object)
    sigDone = Signal()
    progress = Signal(str, object)

    def __init__(self, mutex, waitCond):
        QObject.__init__(self)
        self.mutex = mutex
        self.waitCond = waitCond
        self.exit = False
        self.isFinished = False
        self.q = queue.Queue()
        self.logger = workerLogger(self.progress)
    
    def pause(self):
        self.mutex.lock()
        self.waitCond.wait(self.mutex)
        self.mutex.unlock()
    
    def enqueue(self, posData, img1):
        self.q.put((posData, img1))
        self.waitCond.wakeAll()
    
    def _stop(self):
        self.exit = True
        self.waitCond.wakeAll()
    
    def run(self):
        while True:
            if self.exit:
                self.logger.log('Closing store state worker...')
                break
            elif not self.q.empty():
                posData, img1 = self.q.get()
                # self.logger.log('Storing state...')
                if posData.cca_df is not None:
                    cca_df = posData.cca_df.copy()
                else:
                    cca_df = None

                state = {
                    'image': img1.copy(),
                    'labels': posData.storedLab.copy(),
                    'editID_info': posData.editID_info.copy(),
                    'binnedIDs': posData.binnedIDs.copy(),
                    'ripIDs': posData.ripIDs.copy(),
                    'cca_df': cca_df
                }
                posData.UndoRedoStates[posData.frame_i].insert(0, state)
                if self.q.empty():
                    # self.logger.log('State stored...')
                    self.sigDone.emit()
            else:
                self.pause()
            
        self.isFinished = True
        self.finished.emit(self)

class AutoSaveWorker(QObject):
    finished = Signal(object)
    sigDone = Signal()
    critical = Signal(object)
    progress = Signal(str, object)
    sigStartTimer = Signal(object, object)
    sigStopTimer = Signal()
    sigAutoSaveCannotProceed = Signal()

    def __init__(self, mutex, waitCond, savedSegmData):
        QObject.__init__(self)
        self.savedSegmData = savedSegmData
        self.logger = workerLogger(self.progress)
        self.mutex = mutex
        self.waitCond = waitCond
        self.exit = False
        self.isFinished = False
        self.abortSaving = False
        self.isSaving = False
        self.isPaused = False
        self.dataQ = deque(maxlen=5)
        self.isAutoSaveON = False
        self.debug = False
    
    def pause(self):
        if self.debug:
            self.logger.log('Autosaving is idle.')
        self.mutex.lock()
        self.isPaused = True
        self.waitCond.wait(self.mutex)
        self.mutex.unlock()
        self.isPaused = False
    
    def enqueue(self, posData):
        # First stop previously saving data
        if self.isSaving:
            self.abortSaving = True
        self._enqueue(posData)
    
    def _enqueue(self, posData):
        if self.debug:
            self.logger.log('Enqueing posData autosave...')
        self.dataQ.append(posData)
        if len(self.dataQ) == 1:
            # Wake up worker upon inserting first element
            self.abortSaving = False
            self.waitCond.wakeAll()
    
    def _stop(self):
        self.exit = True
        self.waitCond.wakeAll()
    
    def abort(self):
        self.abortSaving = True
        while not len(self.dataQ) == 0:
            data = self.dataQ.pop()
            del data
        self._stop()
    
    @worker_exception_handler
    def run(self):
        while True:
            if self.exit:
                self.logger.log('Closing autosaving worker...')
                break
            elif not len(self.dataQ) == 0:
                if self.debug:
                    self.logger.log('Autosaving...')
                data = self.dataQ.pop()
                try:
                    self.saveData(data)
                except Exception as e:
                    error = traceback.format_exc()
                    print('*'*40)
                    self.logger.log(error)
                    print('='*40)
                if len(self.dataQ) == 0:
                    self.sigDone.emit()
            else:
                self.pause()
        self.isFinished = True
        self.finished.emit(self)
        if self.debug:
            self.logger.log('Autosave finished signal emitted')
    
    def getLastTrackedFrame(self, posData):
        last_tracked_i = 0
        for frame_i, data_dict in enumerate(posData.allData_li):
            lab = data_dict['labels']
            if lab is None:
                frame_i -= 1
                break
        if frame_i > 0:
            return frame_i
        else:
            return last_tracked_i
    
    def saveData(self, posData):
        if self.debug:
            self.logger.log('Started autosaving...')
        
        self.isSaving = True
        try:
            posData.setTempPaths()
        except Exception as e:
            self.logger.log(
                '[WARNING]: Cell-ACDC cannot create the recovery folder for '
                'the autosaving process. Autosaving will be turned off.'
            )
            self.sigAutoSaveCannotProceed.emit()
            return
        segm_npz_path = posData.segm_npz_temp_path

        end_i = self.getLastTrackedFrame(posData)
        
        if self.isAutoSaveON:
            if end_i < len(posData.segm_data):
                saved_segm_data = posData.segm_data
            else:
                frame_shape = posData.segm_data.shape[1:]
                segm_shape = (end_i+1, *frame_shape)
                saved_segm_data = np.zeros(segm_shape, dtype=np.uint32)
        
        keys = []
        acdc_df_li = []
        
        for frame_i, data_dict in enumerate(posData.allData_li[:end_i+1]):
            if self.abortSaving:
                break
            
            # Build saved_segm_data
            lab = data_dict['labels']
            if lab is None:
                break
            
            if self.isAutoSaveON:
                if posData.SizeT > 1:
                    saved_segm_data[frame_i] = lab
                else:
                    saved_segm_data = lab

            acdc_df = data_dict['acdc_df']
            
            if acdc_df is None:
                continue

            if not np.any(lab):
                continue

            acdc_df = load.pd_bool_to_int(acdc_df, inplace=False)
            acdc_df_li.append(acdc_df)
            key = (frame_i, posData.TimeIncrement*frame_i)
            keys.append(key)

            if self.abortSaving:
                break
        
        if not self.abortSaving:            
            if self.isAutoSaveON:
                segm_data = np.squeeze(saved_segm_data)
                self._saveSegm(segm_npz_path, segm_data)
            
            if acdc_df_li:
                all_frames_acdc_df = pd.concat(
                    acdc_df_li, keys=keys,
                    names=['frame_i', 'time_seconds', 'Cell_ID']
                )
                self._save_acdc_df(all_frames_acdc_df, posData)

        if self.debug:
            self.logger.log(f'Autosaving done.')
            self.logger.log(f'Aborted autosaving {self.abortSaving}.')

        self.abortSaving = False
        self.isSaving = False
    
    def _saveSegm(self, recovery_path, data):
        try:
            equalToSavedSegm = np.all(self.savedSegmData == data)
        except Exception as err:
            return
        
        if equalToSavedSegm:
            return
        else:
            io.savez_compressed(recovery_path, np.squeeze(data))
    
    def _save_acdc_df(self, recovery_acdc_df: pd.DataFrame, posData):
        recovery_folderpath = posData.recoveryFolderpath()
        if not os.path.exists(posData.acdc_output_csv_path):
            load.store_unsaved_acdc_df(recovery_folderpath, recovery_acdc_df)
            return

        saved_acdc_df_path = posData.acdc_output_csv_path
        saved_acdc_df = (
            pd.read_csv(saved_acdc_df_path, dtype=load.acdc_df_str_cols)
            .set_index(['frame_i', 'Cell_ID'])
        )
        
        recovery_acdc_df = (
            recovery_acdc_df.reset_index(allow_duplicates=True)
            .set_index(['frame_i', 'Cell_ID'])
        )
        recovery_acdc_df = recovery_acdc_df.loc[
            :, ~recovery_acdc_df.columns.duplicated()
        ]
        try:
            # Try to insert into the recovery_acdc_df any column that was saved
            # but is not in the recovered df (e.g., metrics)
            df_left = recovery_acdc_df
            existing_cols = df_left.columns.intersection(saved_acdc_df.columns)
            df_right = saved_acdc_df.drop(columns=existing_cols)
            recovery_acdc_df = df_left.join(df_right, how='left')
        except Exception as error:
            self.logger.log(f'[WARNING]: {error}')
        
        # Check if last saved acdc_df is equal
        last_unsaved_csv_path = load.get_last_stored_unsaved_acdc_df_filepath(
            recovery_folderpath
        )
        if last_unsaved_csv_path is None:
            reference_acdc_df = saved_acdc_df
        else:
            reference_acdc_df = (
                pd.read_csv(last_unsaved_csv_path, dtype=load.acdc_df_str_cols)
                .set_index(['frame_i', 'Cell_ID'])
            )
        
        if myutils.are_acdc_dfs_equal(recovery_acdc_df, reference_acdc_df):
            return
        
        load.store_unsaved_acdc_df(recovery_folderpath, recovery_acdc_df)

class segmWorker(QObject):
    finished = Signal(np.ndarray, float)
    debug = Signal(object)
    critical = Signal(object)

    def __init__(
            self, mainWin, 
            secondChannelData=None, 
            mutex: QWaitCondition=None, 
            waitCond: QMutex=None
        ):
        QObject.__init__(self)
        self.mainWin = mainWin
        self.logger = self.mainWin.logger
        self.z_range = None
        self.secondChannelData = secondChannelData
        self.mutex = mutex
        self.waitCond = waitCond

    def emitDebug(self, to_debug):
        if self.mutex is None:
            return
        
        self.mutex.lock()
        self.debug.emit(to_debug)
        self.waitCond.wait(self.mutex)
        self.mutex.unlock()
    
    @worker_exception_handler
    def run(self):
        t0 = time.perf_counter()
        if self.mainWin.segment3D:
            img = self.mainWin.getDisplayedZstack()
            if self.z_range is not None:
                startZ, stopZ = self.z_range
                img = img[startZ:stopZ+1]
        else:
            img = self.mainWin.getDisplayedImg1()
        
        posData = self.mainWin.data[self.mainWin.pos_i]
        lab = np.zeros_like(posData.segm_data[0])
        
        # self.emitDebug((img, self.secondChannelData))
        
        if self.secondChannelData is not None:
            img = self.mainWin.model.second_ch_img_to_stack(
                img, self.secondChannelData
            )

        start_z_slice = 0
        if self.z_range is not None:
            start_z_slice, _ = self.z_range
        elif not self.mainWin.segment3D and posData.isSegm3D:
            idx = (posData.filename, posData.frame_i)
            start_z_slice = posData.segmInfo_df.at[idx, 'z_slice_used_gui']
        
        _lab = core.segm_model_segment(
            self.mainWin.model, img, self.mainWin.model_kwargs, 
            frame_i=posData.frame_i, 
            posData=posData, 
            start_z_slice=start_z_slice
        )
        posData.saveSamEmbeddings(logger_func=self.logger.info)
        if self.mainWin.applyPostProcessing:
            _lab = core.post_process_segm(
                _lab, **self.mainWin.standardPostProcessKwargs
            )
            if self.mainWin.customPostProcessFeatures:
                _lab = features.custom_post_process_segm(
                    posData, self.mainWin.customPostProcessGroupedFeatures, 
                    _lab, img, posData.frame_i, posData.filename, 
                    posData.user_ch_name, self.mainWin.customPostProcessFeatures
                )
        
        if self.z_range is not None:
            # 3D segmentation of a z-slices subset
            startZ, stopZ = self.z_range
            lab[startZ:stopZ+1] = _lab
        elif not self.mainWin.segment3D and posData.isSegm3D:
            # 3D segmentation but segmented current z-slice
            idx = (posData.filename, posData.frame_i)
            z = posData.segmInfo_df.at[idx, 'z_slice_used_gui']
            lab[z] = _lab
        else:
            # Either whole z-stack or 2D segmentation
            lab = _lab
        
        t1 = time.perf_counter()
        exec_time = t1-t0
        self.finished.emit(lab, exec_time)

class segmVideoWorker(QObject):
    finished = Signal(float)
    debug = Signal(object)
    critical = Signal(object)
    progressBar = Signal(int)
    progress = Signal(str, object)

    def __init__(self, posData, paramWin, model, startFrameNum, stopFrameNum):
        QObject.__init__(self)
        self.standardPostProcessKwargs = paramWin.standardPostProcessKwargs
        self.applyPostProcessing = paramWin.applyPostProcessing
        self.customPostProcessFeatures = paramWin.customPostProcessFeatures
        self.customPostProcessGroupedFeatures = (
            paramWin.customPostProcessGroupedFeatures
        )
        self.model_kwargs = paramWin.model_kwargs
        self.preproc_recipe = paramWin.preproc_recipe
        self.secondChannelName = paramWin.secondChannelName
        self.model = model
        self.posData = posData
        self.startFrameNum = startFrameNum
        self.stopFrameNum = stopFrameNum
        self.logger = workerLogger(self.progress)

    def _check_extend_segm_data(self, segm_data, stop_frame_num):
        if stop_frame_num <= len(segm_data):
            return segm_data
        extended_shape = (stop_frame_num, *segm_data.shape[1:])
        extended_segm_data = np.zeros(extended_shape, dtype=segm_data.dtype)
        extended_segm_data[:len(segm_data)] = segm_data
        if len(extended_shape) == 4:
            return extended_segm_data
        if self.posData.SizeZ == 1:
            return extended_segm_data
        else:
            num_added_frames = len(extended_segm_data) - len(segm_data)
            half_z = int(self.posData.SizeZ/2)
            # 2D segm on 3D over time data --> fix segmInfo
            segmInfo_extended = pd.DataFrame({
                'filename': [self.posData.filename]*num_added_frames,
                'frame_i': list(range(len(segm_data), len(extended_segm_data))),
                'z_slice_used_gui': [half_z]*num_added_frames,
                'which_z_proj_gui': ['single z-slice']*num_added_frames
            }).set_index(['filename', 'frame_i'])
            segmInfo_df = pd.concat([self.posData.segmInfo_df, segmInfo_extended])
            self.posData.segmInfo_df = segmInfo_df
            self.posData.segmInfo_df.to_csv(self.posData.segmInfo_df_csv_path)
        return extended_segm_data

    @worker_exception_handler
    def run(self):
        t0 = time.perf_counter()
        self.posData.segm_data = self._check_extend_segm_data(
            self.posData.segm_data, self.stopFrameNum
        )
        img_data = self.posData.img_data[self.startFrameNum-1:self.stopFrameNum]
        is4D = img_data.ndim == 4
        is2D_segm = self.posData.segm_data.ndim == 3
        if is4D and is2D_segm:
            filename = self.posData.filename
            zz = self.posData.segmInfo_df.loc[filename, 'z_slice_used_gui']
        else:
            zz = None
        for i, img in enumerate(img_data):
            frame_i = i+self.startFrameNum-1
            if self.secondChannelData is not None:
                img = self.model.second_ch_img_to_stack(
                    img, self.secondChannelData
                )
            if zz is not None:
                z_slice = zz.loc[frame_i]
                img = img[z_slice]
                
            lab = core.segm_model_segment(
                self.model, img, self.model_kwargs, frame_i=frame_i, 
                preproc_recipe=self.preproc_recipe, 
                posData=self.posData
            )
            self.posData.saveSamEmbeddings(logger_func=self.logger.log)
            if self.applyPostProcessing:
                lab = core.post_process_segm(
                    lab, **self.standardPostProcessKwargs
                )
                if self.customPostProcessFeatures:
                    lab = features.custom_post_process_segm(
                        self.posData, 
                        self.customPostProcessGroupedFeatures, 
                        lab, img, self.posData.frame_i, 
                        self.posData.filename, 
                        self.posData.user_ch_name, 
                        self.customPostProcessFeatures
                    )
            self.posData.segm_data[frame_i] = lab
            self.progressBar.emit(1)
        t1 = time.perf_counter()
        exec_time = t1-t0
        self.finished.emit(exec_time)

class ComputeMetricsWorker(QObject):
    progressBar = Signal(int, int, float)

    def __init__(self, mainWin):
        QObject.__init__(self)
        self.signals = signals()
        self.abort = False
        self.logger = workerLogger(self.signals.progress)
        self.mutex = QMutex()
        self.waitCond = QWaitCondition()
        self.mainWin = mainWin

    def emitSelectSegmFiles(self, exp_path, pos_foldernames):
        self.mutex.lock()
        self.signals.sigSelectSegmFiles.emit(exp_path, pos_foldernames)
        self.waitCond.wait(self.mutex)
        self.mutex.unlock()
        if self.abort:
            return True
        else:
            return False

    @worker_exception_handler
    def run(self):
        np.seterr(invalid='ignore')
        debugging = False
        expPaths = self.mainWin.expPaths
        tot_exp = len(expPaths)
        self.signals.initProgressBar.emit(0)
        for i, (exp_path, pos_foldernames) in enumerate(expPaths.items()):
            self.standardMetricsErrors = {}
            self.customMetricsErrors = {}
            self.regionPropsErrors = {}
            tot_pos = len(pos_foldernames)
            self.allPosDataInputs = []
            posDatas = []
            self.logger.log('-'*30)
            expFoldername = os.path.basename(exp_path)

            if i == 0:
                abort = self.emitSelectSegmFiles(exp_path, pos_foldernames)
                if abort:
                    self.signals.finished.emit(self)
                    return

            for p, pos in enumerate(pos_foldernames):
                if self.abort:
                    self.signals.finished.emit(self)
                    return

                self.logger.log(
                    f'Processing experiment n. {i+1}/{tot_exp}, '
                    f'{pos} ({p+1}/{tot_pos})'
                )

                pos_path = os.path.join(exp_path, pos)
                images_path = os.path.join(pos_path, 'Images')
                basename, chNames = myutils.getBasenameAndChNames(
                    images_path, useExt=('.tif', '.h5')
                )

                self.signals.sigUpdatePbarDesc.emit(f'Loading {pos_path}...')

                # Use first found channel, it doesn't matter for metrics
                chName = chNames[0]
                file_path = myutils.getChannelFilePath(images_path, chName)

                # Load data
                posData = load.loadData(file_path, chName)
                posData.getBasenameAndChNames(useExt=('.tif', '.h5'))
                posData.buildPaths()

                posData.loadOtherFiles(
                    load_segm_data=False,
                    load_acdc_df=True,
                    load_metadata=True,
                    loadSegmInfo=True,
                    load_customCombineMetrics=True
                )

                posDatas.append(posData)

                self.allPosDataInputs.append({
                    'file_path': file_path,
                    'chName': chName,
                    'combineMetricsConfig': posData.combineMetricsConfig,
                    'combineMetricsPath': posData.custom_combine_metrics_path
                })

            if any([posData.SizeT > 1 for posData in posDatas]):
                self.mutex.lock()
                self.signals.sigAskStopFrame.emit(posDatas)
                self.waitCond.wait(self.mutex)
                self.mutex.unlock()
                if self.abort:
                    self.signals.finished.emit(self)
                    return
                for p, posData in enumerate(posDatas):
                    self.allPosDataInputs[p]['stopFrameNum'] = posData.stopFrameNum
                # remove posDatas from memory for timelapse data
                # del posDatas
            else:
                for p, posData in enumerate(posDatas):
                    self.allPosDataInputs[p]['stopFrameNum'] = 1
            
            # Iterate pos and calculate metrics
            numPos = len(self.allPosDataInputs)
            for p, posDataInputs in enumerate(self.allPosDataInputs):
                self.logger.log('='*40)
                file_path = posDataInputs['file_path']
                chName = posDataInputs['chName']
                stopFrameNum = posDataInputs['stopFrameNum']

                posData = load.loadData(file_path, chName)

                self.signals.sigUpdatePbarDesc.emit(f'Processing {posData.pos_path}')

                posData.getBasenameAndChNames(useExt=('.tif', '.h5'))
                posData.buildPaths()
                posData.loadImgData()

                posData.loadOtherFiles(
                    load_segm_data=True,
                    load_acdc_df=True,
                    load_shifts=True,
                    loadSegmInfo=True,
                    load_delROIsInfo=True,
                    load_bkgr_data=True,
                    loadBkgrROIs=True,
                    load_last_tracked_i=True,
                    load_metadata=True,
                    load_customAnnot=True,
                    load_customCombineMetrics=True,
                    end_filename_segm=self.mainWin.endFilenameSegm,
                    load_dataPrep_ROIcoords=True
                )
                posData.labelSegmData()
                if not posData.segmFound:
                    relPath = (
                        f'...{os.sep}{expFoldername}'
                        f'{os.sep}{posData.pos_foldername}'
                    )
                    self.logger.log(
                        f'Skipping "{relPath}" '
                        f'because segm. file was not found.'
                    )
                    continue

                # if posData.SizeT > 1:
                #     self.mainWin.gui.data = [None]*numPos
                # else:
                #     self.mainWin.gui.data = posDatas

                if p == 0:
                    self.mainWin.gui.data = posDatas
                else:
                    self.mainWin.gui.data[p-1] = posDatas[p-1]
                    
                self.mainWin.gui.pos_i = p
                self.mainWin.gui.data[p] = posData
                
                self.mainWin.gui.last_pos = numPos

                self.mainWin.gui.isSegm3D = posData.getIsSegm3D()
                posData.isSegm3D = self.mainWin.gui.isSegm3D

                # Allow single 2D/3D image
                if posData.SizeT == 1:
                    posData.img_data = posData.img_data[np.newaxis]
                    posData.segm_data = posData.segm_data[np.newaxis]

                self.logger.log(
                    'Loaded paths:\n'
                    f'Segmentation file name: {os.path.basename(posData.segm_npz_path)}\n'
                    f'ACDC output file name: {os.path.basename(posData.acdc_output_csv_path)}'
                )

                if p == 0 and i==0:
                    self.mutex.lock()
                    self.signals.sigInitAddMetrics.emit(
                        posData, self.allPosDataInputs
                    )
                    self.waitCond.wait(self.mutex)
                    self.mutex.unlock()
                    if self.abort:
                        self.signals.finished.emit(self)
                        return
                
                guiWin = self.mainWin.gui
                guiWin.init_segmInfo_df()
                addMetrics_acdc_df = guiWin.saveDataWorker.addMetrics_acdc_df
                addVolumeMetrics = guiWin.saveDataWorker.addVolumeMetrics
                addVelocityMeasurement = (
                    guiWin.saveDataWorker.addVelocityMeasurement
                )

                # Load the other channels
                posData.loadedChNames = []
                for fluoChName in posData.chNames:
                    if fluoChName in self.mainWin.gui.chNamesToSkip:
                        continue

                    if fluoChName == chName:
                        filename = posData.filename
                        posData.fluo_data_dict[filename] = posData.img_data
                        posData.fluo_bkgrData_dict[filename] = posData.bkgrData
                        posData.loadedChNames.append(chName)
                        continue

                    fluo_path, filename = self.mainWin.gui.getPathFromChName(
                        fluoChName, posData
                    )
                    if fluo_path is None:
                        continue

                    self.logger.log(f'Loading {fluoChName} data...')
                    fluo_data, bkgrData = self.mainWin.gui.load_fluo_data(
                        fluo_path, isGuiThread=False
                    )
                    if fluo_data is None:
                        continue

                    if posData.SizeT == 1:
                        # Add single frame for snapshot data
                        fluo_data = fluo_data[np.newaxis]

                    posData.loadedChNames.append(fluoChName)
                    posData.loadedFluoChannels.add(fluoChName)
                    posData.fluo_data_dict[filename] = fluo_data
                    posData.fluo_bkgrData_dict[filename] = bkgrData
                
                # Recreate allData_li attribute of the gui
                posData.allData_li = []
                for frame_i, lab in enumerate(posData.segm_data[:stopFrameNum]):
                    data_dict = {
                        'labels': lab,
                        'regionprops': skimage.measure.regionprops(lab)
                    }
                    posData.allData_li.append(data_dict)

                # Signal to compute volume in the main thread
                self.mutex.lock()
                self.signals.sigComputeVolume.emit(stopFrameNum, posData)
                self.waitCond.wait(self.mutex)
                self.mutex.unlock()

                guiWin.initMetricsToSave(posData)

                if not posData.fluo_data_dict:
                    self.logger.log(
                        'None of the signals were loaded from the path: '
                        f'"{posData.pos_path}"'
                    )

                acdc_df_li = []
                keys = []
                self.signals.initProgressBar.emit(stopFrameNum)
                for frame_i, data_dict in enumerate(posData.allData_li[:stopFrameNum]):
                    if self.abort:
                        self.signals.finished.emit(self)
                        return
                    
                    lab = data_dict['labels']
                    if not np.any(lab):
                        # Empty segmentation mask --> skip
                        continue

                    rp = data_dict['regionprops']
                    posData.lab = lab
                    posData.rp = rp
                    
                    if posData.acdc_df is None:
                        acdc_df = myutils.getBaseAcdcDf(rp)
                    else:
                        try:
                            acdc_df = posData.acdc_df.loc[frame_i].copy()
                        except:
                            acdc_df = myutils.getBaseAcdcDf(rp)
                    
                    acdc_df = load.pd_bool_to_int(acdc_df, inplace=False)
                    
                    try:
                        # if posData.fluo_data_dict:
                        acdc_df = addMetrics_acdc_df(
                            acdc_df, rp, frame_i, lab, posData
                        )
                        if guiWin.saveDataWorker.abort:
                            self.abort = True
                            self.signals.finished.emit(self)
                            return
                        else:
                            acdc_df = addVolumeMetrics(
                                acdc_df, rp, posData
                            )
                        acdc_df_li.append(acdc_df)
                        key = (frame_i, posData.TimeIncrement*frame_i)
                        keys.append(key)
                    except Exception as error:
                        traceback_format = traceback.format_exc()
                        print('-'*30)      
                        self.logger.log(traceback_format)
                        print('-'*30)
                        self.standardMetricsErrors[str(error)] = traceback_format
                    
                    try:
                        prev_data_dict = posData.allData_li[frame_i-1]
                        prev_lab = prev_data_dict['labels']
                        acdc_df = addVelocityMeasurement(
                            acdc_df, prev_lab, lab, posData
                        )
                    except Exception as error:
                        traceback_format = traceback.format_exc()
                        print('-'*30)      
                        self.logger.log(traceback_format)
                        print('-'*30)
                        self.standardMetricsErrors[str(error)] = traceback_format

                    self.signals.progressBar.emit(1)

                if debugging:
                    continue

                if not acdc_df_li:
                    print('-'*30)
                    self.logger.log(
                        'All selected positions in the experiment folder '
                        f'{expFoldername} have EMPTY segmentation mask. '
                        'Metrics will not be saved.'
                    )
                    print('-'*30)
                    continue

                all_frames_acdc_df = pd.concat(
                    acdc_df_li, keys=keys,
                    names=['frame_i', 'time_seconds', 'Cell_ID']
                )
                saveDataWorker = self.mainWin.gui.saveDataWorker
                saveDataWorker.addCombineMetrics_acdc_df(
                    posData, all_frames_acdc_df
                )
                saveDataWorker.addAdditionalMetadata(
                    posData, all_frames_acdc_df
                )
                all_frames_acdc_df = saveDataWorker.addDerivedCellCycleColumns(
                    all_frames_acdc_df
                )
                custom_annot_columns = posData.getCustomAnnotColumnNames()
                self.logger.log(
                    f'Saving acdc_output to: "{posData.acdc_output_csv_path}"'
                )
                try:
                    load.save_acdc_df_file(
                        all_frames_acdc_df, posData.acdc_output_csv_path, 
                        custom_annot_columns=custom_annot_columns
                    )
                except PermissionError:
                    traceback_str = traceback.format_exc()
                    self.mutex.lock()
                    self.signals.sigPermissionError.emit(
                        traceback_str, posData.acdc_output_csv_path
                    )
                    self.waitCond.wait(self.mutex)
                    self.mutex.unlock()
                    load.save_acdc_df_file(
                        all_frames_acdc_df, posData.acdc_output_csv_path, 
                        custom_annot_columns=custom_annot_columns
                    )

                if self.abort:
                    self.signals.finished.emit(self)
                    return

            self.logger.log('*'*30)

            self.mutex.lock()
            self.signals.sigErrorsReport.emit(
                self.standardMetricsErrors, self.customMetricsErrors,
                self.regionPropsErrors
            )
            self.waitCond.wait(self.mutex)
            self.mutex.unlock()

        self.signals.finished.emit(self)

class loadDataWorker(QObject):
    def __init__(self, mainWin, user_ch_file_paths, user_ch_name, firstPosData):
        QObject.__init__(self)
        self.signals = signals()
        self.mainWin = mainWin
        self.user_ch_file_paths = user_ch_file_paths
        self.user_ch_name = user_ch_name
        self.logger = workerLogger(self.signals.progress)
        self.mutex = self.mainWin.loadDataMutex
        self.waitCond = self.mainWin.loadDataWaitCond
        self.firstPosData = firstPosData
        self.abort = False
        self.loadUnsaved = False
        self.recoveryAsked = False
        self.loadSafeOverwriteNpz = False

    def pause(self):
        self.mutex.lock()
        self.waitCond.wait(self.mutex)
        self.mutex.unlock()

    def checkSelectedDataShape(self, posData, numPos):
        skipPos = False
        abort = False
        emitWarning = (
            not posData.segmFound and posData.SizeT > 1
            and not self.mainWin.isNewFile
        )
        if emitWarning:
            self.signals.dataIntegrityWarning.emit(posData.pos_foldername)
            self.pause()
            abort = self.abort
        return skipPos, abort
    
    def warnMismatchSegmDataShape(self, posData):
        self.skipPos = False
        self.mutex.lock()
        self.signals.sigWarnMismatchSegmDataShape.emit(posData)
        self.waitCond.wait(self.mutex)
        self.mutex.unlock()
        return self.skipPos

    @worker_exception_handler
    def run(self):
        data = []
        user_ch_file_paths = self.user_ch_file_paths
        numPos = len(self.user_ch_file_paths)
        user_ch_name = self.user_ch_name
        self.signals.initProgressBar.emit(len(user_ch_file_paths))
        for i, file_path in enumerate(user_ch_file_paths):
            if i == 0:
                posData = self.firstPosData
                segmFound = self.firstPosData.segmFound
                loadSegm = False
            else:
                posData = load.loadData(file_path, user_ch_name)
                loadSegm = True

            self.logger.log(f'Loading {posData.relPath}...')

            posData.loadSizeS = self.mainWin.loadSizeS
            posData.loadSizeT = self.mainWin.loadSizeT
            posData.loadSizeZ = self.mainWin.loadSizeZ
            posData.SizeT = self.mainWin.SizeT
            posData.SizeZ = self.mainWin.SizeZ
            posData.isSegm3D = self.mainWin.isSegm3D

            if i > 0:
                # First pos was already loaded in the main thread
                # see loadSelectedData function in gui.py
                posData.getBasenameAndChNames()
                posData.buildPaths()
                if not self.firstPosData.onlyEditMetadata:
                    posData.loadImgData()

            if self.firstPosData.onlyEditMetadata:
                loadSegm = False

            posData.loadOtherFiles(
                load_segm_data=loadSegm,
                load_acdc_df=True,
                load_shifts=True,
                loadSegmInfo=True,
                load_delROIsInfo=True,
                load_bkgr_data=True,
                loadBkgrROIs=True,
                load_dataPrep_ROIcoords=True,
                load_last_tracked_i=True,
                load_metadata=True,
                load_customAnnot=True,
                load_customCombineMetrics=True,
                end_filename_segm=self.mainWin.selectedSegmEndName,
                create_new_segm=self.mainWin.isNewFile,
                new_endname=self.mainWin.newSegmEndName,
                labelBoolSegm=self.mainWin.labelBoolSegm,
            )
            posData.labelSegmData()

            if i == 0:
                posData.segmFound = segmFound

            isPosSegm3D = posData.getIsSegm3D()
            isMismatch = (
                isPosSegm3D != self.mainWin.isSegm3D 
                and isPosSegm3D is not None
                and not self.mainWin.isNewFile
            )
            if isMismatch:
                skipPos = self.warnMismatchSegmDataShape(posData)
                if skipPos:
                    self.logger.log(
                        f'Skipping "{posData.relPath}" because segmentation '
                        'data shape different from first Position loaded.'
                    )
                    continue
                else:
                    data = 'abort'
                    break

            self.logger.log(
                'Loaded paths:\n'
                f'Segmentation file name: {os.path.basename(posData.segm_npz_path)}\n'
                f'ACDC output file name {os.path.basename(posData.acdc_output_csv_path)}'
            )

            posData.SizeT = self.mainWin.SizeT
            if self.mainWin.SizeZ > 1:
                SizeZ = posData.img_data_shape[-3]
                posData.SizeZ = SizeZ
            else:
                posData.SizeZ = 1
            posData.TimeIncrement = self.mainWin.TimeIncrement
            posData.PhysicalSizeZ = self.mainWin.PhysicalSizeZ
            posData.PhysicalSizeY = self.mainWin.PhysicalSizeY
            posData.PhysicalSizeX = self.mainWin.PhysicalSizeX
            posData.isSegm3D = self.mainWin.isSegm3D
            posData.saveMetadata(
                signals=self.signals, mutex=self.mutex, waitCond=self.waitCond,
                additionalMetadata=self.firstPosData._additionalMetadataValues
            )
            if hasattr(posData, 'img_data_shape'):
                SizeY, SizeX = posData.img_data_shape[-2:]

            if posData.SizeZ > 1 and posData.img_data.ndim < 3:
                posData.SizeZ = 1
                posData.segmInfo_df = None
                try:
                    os.remove(posData.segmInfo_df_csv_path)
                except FileNotFoundError:
                    pass

            posData.setBlankSegmData(
                posData.SizeT, posData.SizeZ, SizeY, SizeX
            )
            if not self.firstPosData.onlyEditMetadata:
                skipPos, abort = self.checkSelectedDataShape(posData, numPos)
            else:
                skipPos, abort = False, False

            if skipPos:
                continue
            elif abort:
                data = 'abort'
                break
            
            posData.setTempPaths(createFolder=False)
            isRecoveredDataPresent = (
                os.path.exists(posData.segm_npz_temp_path)
                or posData.isRecoveredAcdcDfPresent()
                or posData.isSafeNpzOverwritePresent()
            )
            if isRecoveredDataPresent and not self.mainWin.newSegmEndName:
                if not self.recoveryAsked:
                    self.mutex.lock()
                    self.signals.sigRecovery.emit(posData)
                    self.waitCond.wait(self.mutex)
                    self.mutex.unlock()
                    self.recoveryAsked = True
                    if self.abort:
                        data = 'abort'
                        break
                if self.loadUnsaved:
                    self.logger.log('Loading unsaved data...')
                    if os.path.exists(posData.segm_npz_temp_path):
                        segm_npz_path = posData.segm_npz_temp_path
                        posData.segm_data = np.load(segm_npz_path)['arr_0']
                        segm_filename = os.path.basename(segm_npz_path)
                        posData.segm_npz_path = os.path.join(
                            posData.images_path, segm_filename
                        )
                    
                    posData.loadMostRecentUnsavedAcdcDf()
                elif self.loadSafeOverwriteNpz:
                    self.logger.log('Loading safe npz overwrite...')
                    segm_safe_npz_path = posData.getSafeNpzOverwritePath()
                    posData.segm_data = np.load(segm_safe_npz_path)['arr_0']

            # Allow single 2D/3D image
            if posData.SizeT == 1:
                posData.img_data = posData.img_data[np.newaxis]
                posData.segm_data = posData.segm_data[np.newaxis]
            if hasattr(posData, 'img_data_shape'):
                img_shape = posData.img_data_shape
            img_shape = 'Not Loaded'
            if hasattr(posData, 'img_data_shape'):
                datasetShape = posData.img_data.shape
            else:
                datasetShape = 'Not Loaded'
            if posData.segm_data is not None:
                posData.segmSizeT = len(posData.segm_data)
            SizeT = posData.SizeT
            SizeZ = posData.SizeZ
            self.logger.log(f'Full dataset shape = {img_shape}')
            self.logger.log(f'Loaded dataset shape = {datasetShape}')
            self.logger.log(f'Number of frames = {SizeT}')
            self.logger.log(f'Number of z-slices per frame = {SizeZ}')
            data.append(posData)
            self.signals.progressBar.emit(1)

        if not data:
            data = None
            self.signals.dataIntegrityCritical.emit()

        self.signals.finished.emit(data)

class trackingWorker(QObject):
    finished = Signal()
    critical = Signal(object)
    progress = Signal(str)
    debug = Signal(object)

    def __init__(self, posData, mainWin, video_to_track):
        QObject.__init__(self)
        self.mainWin = mainWin
        self.posData = posData
        self.mutex = QMutex()
        self.signals = signals()
        self.waitCond = QWaitCondition()
        self.tracker = self.mainWin.tracker
        self.track_params = self.mainWin.track_params
        self.video_to_track = video_to_track
    
    def _get_first_untracked_lab(self):
        start_frame_i = self.mainWin.start_n - 1
        frameData = self.posData.allData_li[start_frame_i]
        lab = frameData['labels']
        if lab is not None:
            return lab
        else:
            return self.posData.segm_data[start_frame_i]

    def _relabel_first_frame_labels(self, tracked_video):
        first_untracked_lab = self._get_first_untracked_lab()
        self.mainWin.setAllIDs()
        max_allIDs = max(self.posData.allIDs, default=0)
        max_tracked_video = tracked_video.max()
        overall_max = max(max_allIDs, max_tracked_video)
        uniqueID = overall_max + 1
        
        tracked_video = transformation.retrack_based_on_untracked_first_frame(
            tracked_video, first_untracked_lab, uniqueID=uniqueID        
        )
        return tracked_video

    def _setProgressBarIndefiniteWait(self):
        try:
            if hasattr(self.signals, 'innerPbar_available'):
                if self.signals.innerPbar_available:
                    # Use inner pbar of the GUI widget (top pbar is for positions)
                    self.signals.sigInitInnerPbar.emit(1)
                    return
            else:
                self.signals.initProgressBar.emit(1)
        except Exception as err:
            pass
    
    @worker_exception_handler
    def run(self):
        self.mutex.lock()        
        self.progress.emit(
            'Tracking process started (more details in the terminal)...')
        
        trackerInputImage = None
        self.track_params['signals'] = self.signals
        if 'image' in self.track_params:
            trackerInputImage = self.track_params.pop('image')
            start_frame_i = self.mainWin.start_n-1
            stop_frame_n = self.mainWin.stop_n

            trackerInputImage = trackerInputImage[start_frame_i:stop_frame_n]
        
        tracked_video = core.tracker_track(
            self.video_to_track, self.tracker, self.track_params, 
            intensity_img=trackerInputImage,
            logger_func=self.progress.emit
        )
        
        self._setProgressBarIndefiniteWait()
        
        # self.debug.emit((tracked_video, self))
        # self.waitCond.wait(self.mutex)
        
        self.progress.emit('Re-tracking first frame to ensure continuity...')
        # Relabel first frame objects back to IDs they had before tracking
        # (to ensure continuity with past untracked frames)
        tracked_video = self._relabel_first_frame_labels(tracked_video)
        
        print('')
        self.progress.emit('Generating annotations...')
        acdc_df = self.posData.fromTrackerToAcdcDf(
            self.tracker, tracked_video, start_frame_i=self.mainWin.start_n-1
        )
        # Store new tracked video
        current_frame_i = self.posData.frame_i
        self.trackingOnNeverVisitedFrames = False
        print('')
        self.progress.emit('Storing tracked video...')
        pbar = tqdm(total=len(tracked_video), ncols=100)
        for rel_frame_i, lab in enumerate(tracked_video):
            frame_i = rel_frame_i + self.mainWin.start_n - 1

            if acdc_df is not None:
                cca_cols = acdc_df.columns.intersection(
                    cca_df_colnames_with_tree
                )
                # Store cca_df if it is an output of the tracker
                cca_df = acdc_df.loc[frame_i][cca_cols]
                self.mainWin.store_cca_df(
                    frame_i=frame_i, cca_df=cca_df, mainThread=False,
                    autosave=False
                )

            if self.posData.allData_li[frame_i]['labels'] is None:
                # repeating tracking on a never visited frame
                # --> modify only raw data and ask later what to do
                self.posData.segm_data[frame_i] = lab
                self.trackingOnNeverVisitedFrames = True
            else:
                # Get the rest of the stored metadata based on the new lab
                self.posData.allData_li[frame_i]['labels'] = lab
                self.posData.frame_i = frame_i
                self.mainWin.get_data()
                self.mainWin.store_data(autosave=False)
            
            pbar.update()
        pbar.close()

        # Back to current frame
        self.posData.frame_i = current_frame_i
        self.mainWin.get_data()
        self.mainWin.store_data(autosave=True)
        self.mutex.unlock()
        self.finished.emit()

class reapplyDataPrepWorker(QObject):
    finished = Signal()
    debug = Signal(object)
    critical = Signal(object)
    progress = Signal(str)
    initPbar = Signal(int)
    updatePbar = Signal()
    sigCriticalNoChannels = Signal(str)
    sigSelectChannels = Signal(object, object, object, str)

    def __init__(self, expPath, posFoldernames):
        super().__init__()
        self.expPath = expPath
        self.posFoldernames = posFoldernames
        self.abort = False
        self.mutex = QMutex()
        self.waitCond = QWaitCondition()
    
    def raiseSegmInfoNotFound(self, path):
        raise FileNotFoundError(
            'The following file is required for the alignment of 4D data '
            f'but it was not found: "{path}"'
        )
    
    def saveBkgrData(self, imageData, posData, isAligned=False):
        bkgrROI_data = {}
        for r, roi in enumerate(posData.bkgrROIs):
            xl, yt = [int(round(c)) for c in roi.pos()]
            w, h = [int(round(c)) for c in roi.size()]
            if not yt+h>yt or not xl+w>xl:
                # Prevent 0 height or 0 width roi
                continue
            is4D = posData.SizeT > 1 and posData.SizeZ > 1
            is3Dz = posData.SizeT == 1 and posData.SizeZ > 1
            is3Dt = posData.SizeT > 1 and posData.SizeZ == 1
            is2D = posData.SizeT == 1 and posData.SizeZ == 1
            if is4D:
                bkgr_data = imageData[:, :, yt:yt+h, xl:xl+w]
            elif is3Dz or is3Dt:
                bkgr_data = imageData[:, yt:yt+h, xl:xl+w]
            elif is2D:
                bkgr_data = imageData[yt:yt+h, xl:xl+w]
            bkgrROI_data[f'roi{r}_data'] = bkgr_data

        if not bkgrROI_data:
            return

        if isAligned:
            bkgr_data_fn = f'{posData.filename}_aligned_bkgrRoiData.npz'
        else:
            bkgr_data_fn = f'{posData.filename}_bkgrRoiData.npz'
        bkgr_data_path = os.path.join(posData.images_path, bkgr_data_fn)
        self.progress.emit('Saving background data to:')
        self.progress.emit(bkgr_data_path)
        io.savez_compressed(bkgr_data_path, **bkgrROI_data)

    def run(self):
        ch_name_selector = prompts.select_channel_name(
            which_channel='segm', allow_abort=False
        )
        for p, pos in enumerate(self.posFoldernames):
            if self.abort:
                break
            
            self.progress.emit(f'Processing {pos}...')
                
            posPath = os.path.join(self.expPath, pos)
            imagesPath = os.path.join(posPath, 'Images')

            ls = myutils.listdir(imagesPath)
            if p == 0:
                ch_names, basenameNotFound = (
                    ch_name_selector.get_available_channels(ls, imagesPath)
                )
                if not ch_names:
                    self.sigCriticalNoChannels.emit(imagesPath)
                    break
                self.mutex.lock()
                if len(self.posFoldernames) == 1:
                    # User selected only one pos --> allow selecting and adding
                    # and external .tif file that will be renamed with the basename
                    basename = ch_name_selector.basename
                else:
                    basename = None
                self.sigSelectChannels.emit(
                    ch_name_selector, ch_names, imagesPath, basename
                )
                self.waitCond.wait(self.mutex)
                self.mutex.unlock()
                if self.abort:
                    break
            
                self.progress.emit(
                    f'Selected channels: {self.selectedChannels}'
                )
            
            for chName in self.selectedChannels:
                filePath = load.get_filename_from_channel(imagesPath, chName)
                posData = load.loadData(filePath, chName)
                posData.getBasenameAndChNames()
                posData.buildPaths()
                posData.loadImgData()
                posData.loadOtherFiles(
                    load_segm_data=False, 
                    getTifPath=True,
                    load_metadata=True,
                    load_shifts=True,
                    load_dataPrep_ROIcoords=True,
                    loadBkgrROIs=True
                )

                imageData = posData.img_data

                prepped = False
                isAligned = False
                # Align
                if posData.loaded_shifts is not None:
                    self.progress.emit('Aligning frames...')
                    shifts = posData.loaded_shifts
                    if imageData.ndim == 4:
                        align_func = core.align_frames_3D
                    else:
                        align_func = core.align_frames_2D 
                    imageData, _ = align_func(imageData, user_shifts=shifts)
                    prepped = True
                    isAligned = True
                
                # Crop and save background
                if posData.dataPrep_ROIcoords is not None:
                    df = posData.dataPrep_ROIcoords
                    isCropped = int(df.at['cropped', 'value']) == 1
                    if isCropped:
                        self.saveBkgrData(imageData, posData, isAligned)
                        self.progress.emit('Cropping...')
                        x0 = int(df.at['x_left', 'value']) 
                        y0 = int(df.at['y_top', 'value']) 
                        x1 = int(df.at['x_right', 'value']) 
                        y1 = int(df.at['y_bottom', 'value']) 
                        if imageData.ndim == 4:
                            imageData = imageData[:, :, y0:y1, x0:x1]
                        elif imageData.ndim == 3:
                            imageData = imageData[:, y0:y1, x0:x1]
                        elif imageData.ndim == 2:
                            imageData = imageData[y0:y1, x0:x1]
                        prepped = True
                    else:
                        filename = os.path.basename(posData.dataPrepBkgrROis_path)
                        self.progress.emit(
                            f'WARNING: the file "{filename}" was not found. '
                            'I cannot crop the data.'
                        )
                    
                if prepped:              
                    self.progress.emit('Saving prepped data...')
                    io.savez_compressed(posData.align_npz_path, imageData)
                    if hasattr(posData, 'tif_path'):
                        myutils.to_tiff(
                            posData.tif_path, imageData
                        )

            self.updatePbar.emit()
            if self.abort:
                break
        self.finished.emit()

class LazyLoader(QObject):
    sigLoadingFinished = Signal()

    def __init__(self, mutex, waitCond, readH5mutex, waitReadH5cond):
        QObject.__init__(self)
        self.signals = signals()
        self.mutex = mutex
        self.waitCond = waitCond
        self.exit = False
        self.salute = True
        self.sender = None
        self.H5readWait = False
        self.waitReadH5cond = waitReadH5cond
        self.readH5mutex = readH5mutex

    def setArgs(self, posData, current_idx, axis, updateImgOnFinished):
        self.wait = False
        self.updateImgOnFinished = updateImgOnFinished
        self.posData = posData
        self.current_idx = current_idx
        self.axis = axis

    def pauseH5read(self):
        self.readH5mutex.lock()
        self.waitReadH5cond.wait(self.mutex)
        self.readH5mutex.unlock()

    def pause(self):
        self.mutex.lock()
        self.waitCond.wait(self.mutex)
        self.mutex.unlock()

    @worker_exception_handler
    def run(self):
        while True:
            if self.exit:
                self.signals.progress.emit(
                    'Closing lazy loader...', 'INFO'
                )
                break
            elif self.wait:
                self.signals.progress.emit(
                    'Lazy loader paused.', 'INFO'
                )
                self.pause()
            else:
                self.signals.progress.emit(
                    'Lazy loader resumed.', 'INFO'
                )
                self.posData.loadChannelDataChunk(
                    self.current_idx, axis=self.axis, worker=self
                )
                self.sigLoadingFinished.emit()
                self.wait = True

        self.signals.finished.emit(None)


class ImagesToPositionsWorker(QObject):
    finished = Signal()
    debug = Signal(object)
    critical = Signal(object)
    progress = Signal(str)
    initPbar = Signal(int)
    updatePbar = Signal()

    def __init__(self, folderPath, targetFolderPath, appendText):
        super().__init__()
        self.abort = False
        self.folderPath = folderPath
        self.targetFolderPath = targetFolderPath
        self.appendText = appendText
    
    @worker_exception_handler
    def run(self):
        self.progress.emit(f'Selected folder: "{self.folderPath}"')
        self.progress.emit(f'Target folder: "{self.targetFolderPath}"')
        self.progress.emit(' ')
        ls = myutils.listdir(self.folderPath)
        numFiles = len(ls)
        self.initPbar.emit(numFiles)
        numPosDigits = len(str(numFiles))
        if numPosDigits == 1:
            numPosDigits = 2
        pos = 1
        for file in ls:
            if self.abort:
                break
            
            filePath = os.path.join(self.folderPath, file)
            if os.path.isdir(filePath):
                # Skip directories
                self.updatePbar.emit()
                continue
            
            self.progress.emit(f'Loading file: {file}')
            filename, ext = os.path.splitext(file)
            s0p = str(pos).zfill(numPosDigits)
            try:
                data = load.imread(filePath)
                if data.ndim == 3 and (data.shape[-1] == 3 or data.shape[-1] == 4):
                    self.progress.emit('Converting RGB image to grayscale...')
                    data = skimage.color.rgb2gray(data)
                    data = skimage.img_as_ubyte(data)
                
                posName = f'Position_{pos}'
                posPath = os.path.join(self.targetFolderPath, posName)
                imagesPath = os.path.join(posPath, 'Images')
                if not os.path.exists(imagesPath):
                    os.makedirs(imagesPath, exist_ok=True)
                newFilename = f's{s0p}_{filename}_{self.appendText}.tif'
                relPath = os.path.join(posName, 'Images', newFilename)
                tifFilePath = os.path.join(imagesPath, newFilename)
                self.progress.emit(f'Saving to file: ...{os.sep}{relPath}')
                myutils.to_tiff(
                    tifFilePath, data
                )
                pos += 1
            except Exception as e:
                self.progress.emit(
                    f'WARNING: {file} is not a valid image file. Skipping it.'
                )
            
            self.progress.emit(' ')
            self.updatePbar.emit()

            if self.abort:
                break
        self.finished.emit()

class BaseWorkerUtil(QObject):
    progressBar = Signal(int, int, float)

    def __init__(self, mainWin):
        QObject.__init__(self)
        self.signals = signals()
        self.abort = False
        self.skipExp = False
        self.logger = workerLogger(self.signals.progress)
        self.mutex = QMutex()
        self.waitCond = QWaitCondition()
        self.mainWin = mainWin

    def emitSelectSegmFiles(self, exp_path, pos_foldernames):
        self.mutex.lock()
        self.signals.sigSelectSegmFiles.emit(exp_path, pos_foldernames)
        self.waitCond.wait(self.mutex)
        self.mutex.unlock()
        return self.abort
    
    def emitSelectFilesWithText(
            self, exp_path, pos_foldernames, with_text, ext=None
        ):
        self.mutex.lock()
        self.signals.sigSelectFilesWithText.emit(
            exp_path, pos_foldernames, with_text, ext
        )
        self.waitCond.wait(self.mutex)
        self.mutex.unlock()
        return self.abort
    
    def emitSelectFile(self, start_dir, caption='', filters='All files (*.)'):
        self.mutex.lock()
        self.signals.sigSelectFile.emit(start_dir, caption, filters)
        self.waitCond.wait(self.mutex)
        self.mutex.unlock()
        return self.abort
        
    def emitSelectAcdcOutputFiles(
            self, exp_path, pos_foldernames, infoText='', 
            allowSingleSelection=False, multiSelection=True
        ):
        self.mutex.lock()
        self.signals.sigSelectAcdcOutputFiles.emit(
            exp_path, pos_foldernames, infoText, allowSingleSelection,
            multiSelection
        )
        self.waitCond.wait(self.mutex)
        self.mutex.unlock()
        return self.abort

    def emitSelectSpotmaxRun(
            self, exp_path, pos_foldernames, all_runs, infoText='', 
            allowSingleSelection=True, multiSelection=True
        ):
        self.mutex.lock()
        self.signals.sigSelectSpotmaxRun.emit(
            exp_path, pos_foldernames, all_runs, infoText, allowSingleSelection,
            multiSelection
        )
        self.waitCond.wait(self.mutex)
        self.mutex.unlock()
        return self.abort

class DataPrepSaveBkgrDataWorker(QObject):
    def __init__(self, posData, dataPrepWin):
        QObject.__init__(self)
        self.signals = signals()
        self.logger = workerLogger(self.signals.progress)
        self.posData = posData
        self.dataPrepWin = dataPrepWin
    
    @worker_exception_handler
    def run(self):
        self.dataPrepWin.saveBkgrData(self.posData)
        self.signals.finished.emit(self)

class DataPrepCropWorker(QObject):
    def __init__(self, posData, dataPrepWin, dstPath):
        QObject.__init__(self)
        self.signals = signals()
        self.logger = workerLogger(self.signals.progress)
        self.posData = posData
        self.dataPrepWin = dataPrepWin
        self.dstPath = dstPath
    
    @worker_exception_handler
    def run(self):
        self.dataPrepWin.saveSingleCrop(
            self.posData, self.posData.cropROIs[0], self.dstPath
        )
        self.signals.finished.emit(self)

class TrackSubCellObjectsWorker(BaseWorkerUtil):
    sigAskAppendName = Signal(str, list)
    sigCriticalNotEnoughSegmFiles = Signal(str)
    sigAborted = Signal()

    def __init__(self, mainWin):
        super().__init__(mainWin)
        if mainWin.trackingMode.find('Delete both') != -1:
            self.trackingMode = 'delete_both'
        elif mainWin.trackingMode.find('Delete sub-cellular') != -1:
            self.trackingMode = 'delete_sub'
        elif mainWin.trackingMode.find('Delete cells') != -1:
            self.trackingMode = 'delete_cells'
        elif mainWin.trackingMode.find('Only track') != -1:
            self.trackingMode = 'only_track'
        
        self.relabelSubObjLab = mainWin.relabelSubObjLab
        self.IoAthresh = mainWin.IoAthresh
        self.createThirdSegm = mainWin.createThirdSegm
        self.thirdSegmAppendedText = mainWin.thirdSegmAppendedText

    @worker_exception_handler
    def run(self):
        debugging = False
        expPaths = self.mainWin.expPaths
        tot_exp = len(expPaths)
        self.signals.initProgressBar.emit(0)
        for i, (exp_path, pos_foldernames) in enumerate(expPaths.items()):
            self.errors = {}
            tot_pos = len(pos_foldernames)

            red_text = html_utils.span('OF THE CELLs')
            self.mainWin.infoText = f'Select <b>segmentation file {red_text}</b>'
            abort = self.emitSelectSegmFiles(exp_path, pos_foldernames)
            if abort:
                self.sigAborted.emit()
                return
            
            # Critical --> there are not enough segm files
            if len(self.mainWin.existingSegmEndNames) < 2:
                self.mutex.lock()
                self.sigCriticalNotEnoughSegmFiles.emit(exp_path)
                self.waitCond.wait(self.mutex)
                self.mutex.unlock()
                self.sigAborted.emit()
                return

            self.cellsSegmEndFilename = self.mainWin.endFilenameSegm
            
            red_text = html_utils.span('OF THE SUB-CELLULAR OBJECTS')
            self.mainWin.infoText = (
                f'Select <b>segmentation file {red_text}</b>'
            )
            abort = self.emitSelectSegmFiles(exp_path, pos_foldernames)
            if abort:
                self.sigAborted.emit()
                return
            
            # Ask appendend name
            self.mutex.lock()
            self.sigAskAppendName.emit(
                self.mainWin.endFilenameSegm, self.mainWin.existingSegmEndNames
            )
            self.waitCond.wait(self.mutex)
            self.mutex.unlock()
            if self.abort:
                self.sigAborted.emit()
                return

            appendedName = self.appendedName
            self.signals.initProgressBar.emit(len(pos_foldernames))
            for p, pos in enumerate(pos_foldernames):
                if self.abort:
                    self.sigAborted.emit()
                    return

                self.logger.log(
                    f'Processing experiment n. {i+1}/{tot_exp}, '
                    f'{pos} ({p+1}/{tot_pos})'
                )

                images_path = os.path.join(exp_path, pos, 'Images')
                endFilenameSegm = self.mainWin.endFilenameSegm
                ls = myutils.listdir(images_path)
                file_path = [
                    os.path.join(images_path, f) for f in ls 
                    if f.endswith(f'{endFilenameSegm}.npz')
                ][0]
                
                posData = load.loadData(file_path, '')

                self.signals.sigUpdatePbarDesc.emit(f'Processing {posData.pos_path}')

                posData.getBasenameAndChNames()
                posData.buildPaths()

                posData.loadOtherFiles(
                    load_segm_data=True,
                    load_acdc_df=True,
                    load_metadata=True,
                    end_filename_segm=endFilenameSegm
                )

                # Load cells segmentation file
                segmDataCells, segmCellsPath = load.load_segm_file(
                    images_path, end_name_segm_file=self.cellsSegmEndFilename,
                    return_path=True
                )
                acdc_df_cells_endname = self.cellsSegmEndFilename.replace(
                    '_segm', '_acdc_output'
                )
                acdc_df_cell, acdc_df_cells_path = load.load_acdc_df_file(
                    images_path, end_name_acdc_df_file=acdc_df_cells_endname,
                    return_path=True
                )

                if posData.SizeT > 1:
                    numFrames = min((len(segmDataCells), len(posData.segm_data)))
                    segmDataCells = segmDataCells[:numFrames]
                    posData.segm_data = posData.segm_data[:numFrames]
                else:
                    numFrames = 1
                
                self.signals.sigInitInnerPbar.emit(numFrames*2)
                
                self.logger.log('Tracking sub-cellular objects...')
                tracked = core.track_sub_cell_objects(
                    segmDataCells, posData.segm_data, self.IoAthresh, 
                    how=self.trackingMode, SizeT=numFrames, 
                    sigProgress=self.signals.sigUpdateInnerPbar,
                    relabel_sub_obj_lab=self.relabelSubObjLab
                )
                (trackedSubSegmData, trackedCellsSegmData, numSubObjPerCell, 
                replacedSubIds) = tracked
       
                self.logger.log('Saving tracked segmentation files...')
                subSegmFilename, ext = os.path.splitext(posData.segm_npz_path)
                trackedSubPath = f'{subSegmFilename}_{appendedName}.npz'
                io.savez_compressed(trackedSubPath, trackedSubSegmData)
                posData.saveIsSegm3Dmetadata(trackedSubPath)

                if trackedCellsSegmData is not None:
                    cellsSegmFilename, ext = os.path.splitext(segmCellsPath)
                    trackedCellsPath = f'{cellsSegmFilename}_{appendedName}.npz'
                    io.savez_compressed(trackedCellsPath, trackedCellsSegmData)
                
                if self.createThirdSegm:
                    self.logger.log(
                        f'Generating segmentation from '
                        f'"{self.cellsSegmEndFilename} - {appendedName}" '
                        'difference...'
                    )
                    if trackedCellsSegmData is not None:
                        parentSegmData = trackedCellsSegmData
                    else:
                        parentSegmData = segmDataCells
                    diffSegmData = parentSegmData.copy()
                    diffSegmData[trackedSubSegmData != 0] = 0

                    self.logger.log('Saving difference segmentation file...')
                    diffSegmPath = (
                        f'{subSegmFilename}_{appendedName}'
                        f'_{self.thirdSegmAppendedText}.npz'
                    )
                    io.savez_compressed(diffSegmPath, diffSegmData)
                    posData.saveIsSegm3Dmetadata(diffSegmPath)
                    del diffSegmData
                
                if self.relabelSubObjLab:
                    # When we relabel the sub-cell objs acdc_df is not valid anymore
                    # because IDs could be different
                    posData.acdc_df = None
                
                self.logger.log('Generating acdc_output tables...')  
                # Update or create acdc_df for sub-cellular objects                
                acdc_dfs_tracked = core.track_sub_cell_objects_acdc_df(
                    trackedSubSegmData, posData.acdc_df, 
                    replacedSubIds, numSubObjPerCell,
                    tracked_cells_segm_data=trackedCellsSegmData,
                    cells_acdc_df=acdc_df_cell, SizeT=posData.SizeT, 
                    sigProgress=self.signals.sigUpdateInnerPbar
                )
                subTrackedAcdcDf, trackedAcdcDf = acdc_dfs_tracked

                self.logger.log('Saving acdc_output tables...')  
                subAcdcDfFilename, _ = os.path.splitext(
                    posData.acdc_output_csv_path
                )
                subTrackedAcdcDfPath = f'{subAcdcDfFilename}_{appendedName}.csv'
                subTrackedAcdcDf.to_csv(subTrackedAcdcDfPath)

                if trackedAcdcDf is not None:
                    basen = posData.basename
                    cellsSegmFilename = os.path.basename(segmCellsPath)
                    cellsSegmFilename, ext = os.path.splitext(cellsSegmFilename)
                    cellsSegmEndname = cellsSegmFilename[len(basen):]
                    trackedAcdcDfEndname = cellsSegmEndname.replace(
                        'segm', 'acdc_output'
                    )
                    trackedAcdcDfFilename = f'{basen}{trackedAcdcDfEndname}'
                    trackedAcdcDfFilename = f'{trackedAcdcDfFilename}_{appendedName}.csv'
                    trackedAcdcDfPath = os.path.join(
                        posData.images_path, trackedAcdcDfFilename
                    )
                    trackedAcdcDf.to_csv(trackedAcdcDfPath)
                    
                    if self.createThirdSegm:
                        if posData.SizeT == 1:
                            parentSegmData = parentSegmData[np.newaxis]
                        subAcdcDfFilename = (
                            subSegmFilename.replace('.npz', '.csv')
                            .replace('segm', 'acdc_output')
                        )
                        diffAcdcDfPath = (
                            f'{subAcdcDfFilename}_{appendedName}'
                            f'_{self.thirdSegmAppendedText}.csv'
                        )
                        third_segm_acdc_df = (
                            core.track_sub_cell_objects_third_segm_acdc_df(
                                parentSegmData, trackedAcdcDf
                            )
                        )
                        third_segm_acdc_df.to_csv(diffAcdcDfPath)

                self.signals.progressBar.emit(1)

        self.signals.finished.emit(self)

class PostProcessSegmWorker(QObject):
    def __init__(
            self, 
            postProcessKwargs, 
            customPostProcessGroupedFeatures, 
            customPostProcessFeatures,
            mainWin
        ):
        super().__init__()
        self.signals = signals()
        self.logger = workerLogger(self.signals.progress)
        self.kwargs = postProcessKwargs
        self.customPostProcessGroupedFeatures = customPostProcessGroupedFeatures
        self.customPostProcessFeatures = customPostProcessFeatures
        self.mainWin = mainWin
    
    @worker_exception_handler
    def run(self):
        mainWin = self.mainWin
        data = mainWin.data
        posData = data[mainWin.pos_i]
        if len(data) > 1:
            self.signals.initProgressBar.emit(len(data))
        else:
            current_frame_i = posData.frame_i
            self.signals.initProgressBar.emit(posData.SizeT - current_frame_i)
        
        self.logger.log('Post-process segmentation process started.')
        self._run()
        self.signals.finished.emit(None)
    
    def _run(self):
        kwargs = self.kwargs
        mainWin = self.mainWin
        data = mainWin.data

        for posData in data:
            current_frame_i = posData.frame_i
            data_li = posData.allData_li[current_frame_i:]
            for i, data_dict in enumerate(data_li):
                frame_i = current_frame_i + i
                visited = True
                lab = data_dict['labels']
                if lab is None:
                    visited = False
                    try:
                        lab = posData.segm_data[frame_i]
                    except Exception as e:
                        return

                image = posData.img_data[frame_i]
                
                processed_lab = core.post_process_segm(
                    lab, return_delIDs=False, **kwargs
                )
                if self.customPostProcessFeatures:
                    processed_lab = features.custom_post_process_segm(
                        posData, 
                        self.customPostProcessGroupedFeatures, 
                        processed_lab, 
                        image, 
                        posData.frame_i, 
                        posData.filename, 
                        posData.user_ch_name, 
                        self.customPostProcessFeatures
                    )
                if visited:
                    posData.allData_li[frame_i]['labels'] = processed_lab
                    # Get the rest of the stored metadata based on the new lab
                    posData.frame_i = frame_i
                    mainWin.get_data()
                    mainWin.store_data(autosave=False)
                else:
                    posData.segm_data[frame_i] = lab

                self.signals.progressBar.emit(1)
            
            posData.frame_i = current_frame_i

class CreateConnected3Dsegm(BaseWorkerUtil):
    sigAskAppendName = Signal(str, list)
    sigAborted = Signal()

    def __init__(self, mainWin):
        super().__init__(mainWin)

    def criticalSegmIsNot3D(self):
        raise TypeError(
            'Input segmentation masks are not 3D. You can use this utility '
            'only on 3D z-stack data or 4D z-stack over time data.'
        )
    
    @worker_exception_handler
    def run(self):
        debugging = False
        expPaths = self.mainWin.expPaths
        tot_exp = len(expPaths)
        self.signals.initProgressBar.emit(0)
        for i, (exp_path, pos_foldernames) in enumerate(expPaths.items()):
            self.errors = {}
            tot_pos = len(pos_foldernames)

            self.mainWin.infoText = f'Select <b>3D segmentation file to connect</b>'
            abort = self.emitSelectSegmFiles(exp_path, pos_foldernames)
            if abort:
                self.sigAborted.emit()
                return
            
            # Ask appendend name
            self.mutex.lock()
            self.sigAskAppendName.emit(
                self.mainWin.endFilenameSegm, self.mainWin.existingSegmEndNames
            )
            self.waitCond.wait(self.mutex)
            self.mutex.unlock()
            if self.abort:
                self.sigAborted.emit()
                return

            appendedName = self.appendedName
            self.signals.initProgressBar.emit(len(pos_foldernames))
            for p, pos in enumerate(pos_foldernames):
                if self.abort:
                    self.sigAborted.emit()
                    return

                self.logger.log(
                    f'Processing experiment n. {i+1}/{tot_exp}, '
                    f'{pos} ({p+1}/{tot_pos})'
                )

                images_path = os.path.join(exp_path, pos, 'Images')
                endFilenameSegm = self.mainWin.endFilenameSegm
                ls = myutils.listdir(images_path)
                file_path = [
                    os.path.join(images_path, f) for f in ls 
                    if f.endswith(f'{endFilenameSegm}.npz')
                ][0]
                
                posData = load.loadData(file_path, '')

                self.signals.sigUpdatePbarDesc.emit(
                    f'Processing {posData.pos_path}')

                posData.getBasenameAndChNames()
                posData.buildPaths()

                posData.loadOtherFiles(
                    load_segm_data=True,
                    load_acdc_df=True,
                    load_metadata=True,
                    end_filename_segm=endFilenameSegm
                )
                if posData.segm_data.ndim == 3:
                    posData.segm_data = posData.segm_data[np.newaxis]
                
                self.logger.log('Connecting 3D objects...')
                
                numFrames = len(posData.segm_data)
                self.signals.sigInitInnerPbar.emit(numFrames)
                connectedSegmData = np.zeros_like(posData.segm_data)
                for frame_i, lab in enumerate(posData.segm_data):
                    if lab.ndim != 3:
                        self.criticalSegmIsNot3D()
                        
                    connected_lab = core.connect_3Dlab_zboundaries(lab)
                    connectedSegmData[frame_i] = connected_lab

                    self.signals.sigUpdateInnerPbar.emit(1)

                self.logger.log('Saving connected 3D segmentation file...')
                segmFilename, ext = os.path.splitext(posData.segm_npz_path)
                newSegmFilepath = f'{segmFilename}_{appendedName}.npz'
                connectedSegmData = np.squeeze(connectedSegmData)
                io.savez_compressed(newSegmFilepath, connectedSegmData)
                
                self.signals.progressBar.emit(1)

        self.signals.finished.emit(self)

class ApplyTrackInfoWorker(BaseWorkerUtil):
    def __init__(
            self, parentWin, endFilenameSegm, trackInfoCsvPath, 
            trackedSegmFilename, trackColsInfo, posPath
        ):
        super().__init__(parentWin)
        self.endFilenameSegm = endFilenameSegm
        self.trackInfoCsvPath = trackInfoCsvPath
        self.trackedSegmFilename = trackedSegmFilename
        self.trackColsInfo = trackColsInfo
        self.posPath = posPath
    
    @worker_exception_handler
    def run(self):
        self.logger.log('Loading segmentation file...')  
        self.signals.initProgressBar.emit(0)
        imagesPath = os.path.join(self.posPath, 'Images')
        segmFilename = [
            f for f in myutils.listdir(imagesPath) 
            if f.endswith(f'{self.endFilenameSegm}.npz')
        ][0]
        segmFilePath = os.path.join(imagesPath, segmFilename)
        segmData = np.load(segmFilePath)['arr_0']

        self.logger.log('Loading table containing tracking info...') 
        df = pd.read_csv(self.trackInfoCsvPath)

        frameIndexCol = self.trackColsInfo['frameIndexCol']

        parentIDcol = self.trackColsInfo['parentIDcol']
        pbarMax = len(df[frameIndexCol].unique())
        self.signals.initProgressBar.emit(pbarMax)

        # Apply tracking info
        result = core.apply_tracking_from_table(
            segmData, self.trackColsInfo, df, signal=self.signals.progressBar,
            logger=self.logger.log, pbarMax=pbarMax
        )
        trackedData, trackedIDsMapper, deleteIDsMapper = result

        if self.trackedSegmFilename:
            trackedSegmFilepath = os.path.join(
                imagesPath, self.trackedSegmFilename
            )
        else:
            trackedSegmFilepath = os.path.join(segmFilePath)
        
        self.signals.initProgressBar.emit(0)
        self.logger.log('Saving tracked segmentation file...') 
        io.savez_compressed(trackedSegmFilepath, trackedData)

        
        mapperPath = os.path.splitext(trackedSegmFilepath)[0]
        mapperJsonPath = f'{mapperPath}_deletedIDs_mapper.json'
        mapperJsonName = os.path.basename(mapperJsonPath)
        self.logger.log(f'Saving deleted IDs to {mapperJsonName}...')
        with open(mapperJsonPath, 'w') as file:
            file.write(json.dumps(deleteIDsMapper))

        mapperPath = os.path.splitext(trackedSegmFilepath)[0]
        mapperJsonPath = f'{mapperPath}_replacedIDs_mapper.json'
        mapperJsonName = os.path.basename(mapperJsonPath)
        self.logger.log(f'Saving IDs replacements to {mapperJsonName}...')
        with open(mapperJsonPath, 'w') as file:
            file.write(json.dumps(trackedIDsMapper))

        self.logger.log('Generating acdc_output table...')
        acdc_df = None
        if not self.trackedSegmFilename:
            # Fix existing acdc_df
            acdcEndname = self.endFilenameSegm.replace('_segm', '_acdc_output')
            acdcFilename = [
                f for f in myutils.listdir(imagesPath) 
                if f.endswith(f'{acdcEndname}.csv')
            ]
            if acdcFilename:
                acdcFilePath = os.path.join(imagesPath, acdcFilename[0])
                acdc_df = pd.read_csv(
                    acdcFilePath, index_col=['frame_i', 'Cell_ID']
                )

        if acdc_df is not None:
            acdc_df = core.apply_trackedIDs_mapper_to_acdc_df(
                trackedIDsMapper, deleteIDsMapper, acdc_df
            )
        else:
            acdc_dfs = []
            keys = []
            for frame_i, lab in enumerate(trackedData):            
                rp = skimage.measure.regionprops(lab)
                acdc_df_frame_i = myutils.getBaseAcdcDf(rp)
                acdc_dfs.append(acdc_df_frame_i)
                keys.append(frame_i)
            
            acdc_df = pd.concat(acdc_dfs, keys=keys, names=['frame_i', 'Cell_ID'])
            segmFilename = os.path.basename(trackedSegmFilepath)
            acdcFilename = re.sub(segm_re_pattern, '_acdc_output', segmFilename)
            acdcFilePath = os.path.join(imagesPath, acdcFilename)
        
        self.signals.initProgressBar.emit(pbarMax)
        parentIDcol = self.trackColsInfo['parentIDcol']
        trackIDsCol = self.trackColsInfo['trackIDsCol']
        if parentIDcol != 'None':
            self.logger.log(f'Adding lineage info from "{parentIDcol}" column...')
            acdc_df = core.add_cca_info_from_parentID_col(
                df, acdc_df, frameIndexCol, trackIDsCol, parentIDcol, 
                len(segmData), signal=self.signals.progressBar,
                maskID_colname=self.trackColsInfo['maskIDsCol'], 
                x_colname=self.trackColsInfo['xCentroidCol'], 
                y_colname=self.trackColsInfo['yCentroidCol']
            )     
        
        self.logger.log('Saving acdc_output table...')
        acdc_df.to_csv(acdcFilePath)

        self.signals.finished.emit(self)

class RestructMultiPosWorker(BaseWorkerUtil):
    sigSaveTiff = Signal(str, object, object)

    def __init__(self, rootFolderPath, dstFolderPath, action='copy'):
        super().__init__(None)
        self.rootFolderPath = rootFolderPath
        self.dstFolderPath = dstFolderPath
        self.mutex = QMutex()
        self.waitCond = QWaitCondition()
        self.action = action

    @worker_exception_handler
    def run(self):
        load._restructure_multi_files_multi_pos(
            self.rootFolderPath, self.dstFolderPath, signals=self.signals, 
            logger=self.logger.log, action=self.action
        )
        self.signals.finished.emit(self)


class RestructMultiTimepointsWorker(BaseWorkerUtil):
    sigSaveTiff = Signal(str, object, object)

    def __init__(
            self, allChannels, frame_name_pattern, basename, validFilenames,
            rootFolderPath, dstFolderPath, segmFolderPath=''
        ):
        super().__init__(None)
        self.allChannels = allChannels
        self.frame_name_pattern = frame_name_pattern
        self.basename = basename
        self.validFilenames = validFilenames
        self.rootFolderPath = rootFolderPath
        self.dstFolderPath = dstFolderPath
        self.segmFolderPath = segmFolderPath
        self.mutex = QMutex()
        self.waitCond = QWaitCondition()

    @worker_exception_handler
    def run(self):
        allChannels = self.allChannels
        frame_name_pattern = self.frame_name_pattern
        rootFolderPath = self.rootFolderPath
        dstFolderPath = self.dstFolderPath
        segmFolderPath = self.segmFolderPath
        filesInfo = {}
        self.signals.initProgressBar.emit(len(self.validFilenames)+1)
        for file in self.validFilenames:
            try:
                # Determine which channel is this file
                for ch in allChannels:
                    m = re.findall(rf'(.*)_{ch}{frame_name_pattern}', file)
                    if m:
                        break
                else:
                    raise FileNotFoundError(
                        f'The file name "{file}" does not contain any channel name'
                    )
                posName, _, frameName = m[0]
                frameNumber = int(frameName)
                if posName not in filesInfo:
                    filesInfo[posName] = {ch: [(file, frameNumber)]}
                elif ch not in filesInfo[posName]:
                    filesInfo[posName][ch] = [(file, frameNumber)]
                else:
                    filesInfo[posName][ch].append((file, frameNumber))
            except Exception as e:
                self.logger.log(traceback.format_exc())
                self.logger.log(
                    f'WARNING: File "{file}" does not contain valid pattern. '
                    'Skipping it.'
                )
                continue
        
        self.signals.progressBar.emit(1)

        df_metadata = None
        partial_basename = self.basename
        allPosDataInfo = []
        for p, (posName, channelInfo) in enumerate(filesInfo.items()):
            self.logger.log(f'='*40)
            self.logger.log(f'Processing position "{posName}"...')

            for _, filesList in channelInfo.items():
                # Get info from first file
                filePath = os.path.join(rootFolderPath, filesList[0][0])
                try:
                    img = load.imread(filePath)
                    break
                except Exception as e:
                    self.logger.log(traceback.format_exc())
                    continue
            else:
                self.logger.log(
                    f'WARNING: No valid image files found for position {posName}'
                )
                continue

            # Get basename
            if partial_basename:
                basename = f'{partial_basename}_{posName}_'
            else:
                basename = f'{posName}_'

            # Get SizeT from first file
            SizeT = len(filesList)
            
            # Save metadata.csv      
            df_metadata = pd.DataFrame({
                'SizeT': SizeT,
                'basename': basename
            }, index=['values'])

            # Iterate channels
            for c, (channelName, filesList) in enumerate(channelInfo.items()):
                self.logger.log(
                    f'  Processing channel "{channelName}"...'
                )
                # Sort by frame number
                sortedFilesList = sorted(filesList, key=lambda t:t[1])

                df_metadata[f'channel_{c}_name'] = [channelName]

                imagesPath = os.path.join(dstFolderPath, f'Position_{p+1}', 'Images')
                if not os.path.exists(imagesPath):
                    os.makedirs(imagesPath, exist_ok=True)

                # Iterate frames
                videoData = None
                srcSegmPaths = ['']*SizeT
                frameNumbers = []
                for frame_i, fileInfo in enumerate(sortedFilesList):
                    file, _ = fileInfo
                    ext = os.path.splitext(file)[1]
                    srcImgFilePath = os.path.join(rootFolderPath, file)
                    try:
                        img = load.imread(srcImgFilePath)
                        if videoData is None:
                            shape = (SizeT, *img.shape)
                            videoData = np.zeros(shape, dtype=img.dtype)
                        videoData[frame_i] = img
                        pattern = self.frame_name_pattern
                        frameNumberMatch = re.findall(pattern, file)[0][1]
                        frameNumber = int(frameNumberMatch)
                        frameNumbers.append(frameNumber)
                    except Exception as e:
                        self.logger.log(traceback.format_exc())
                        continue

                    if segmFolderPath and c==0:
                        srcSegmFilePath = os.path.join(segmFolderPath, file)
                        srcSegmPaths[frame_i] = srcSegmFilePath

                    SizeZ = 1
                    if img.ndim == 3:
                        SizeZ = len(img)
                    
                    df_metadata['SizeZ'] = [SizeZ]                 

                    self.signals.progressBar.emit(1)
                
                if videoData is None:
                    self.logger.log(
                        f'WARNING: No valid image files found for position '
                        f'"{posName}", channel "{channelName}"'
                    )
                    continue
                else:
                    imgFileName = f'{basename}{channelName}.tif'
                    dstImgFilePath = os.path.join(imagesPath, imgFileName)
                    dstSegmFileName = f'{basename}segm_{channelName}.npz'
                    dstSegmPath = os.path.join(imagesPath, dstSegmFileName)
                    imgDataInfo = {
                        'path': dstImgFilePath, 'SizeT': SizeT, 'SizeZ': SizeZ,
                        'data': videoData, 'frameNumbers': frameNumbers,
                        'dst_segm_path': dstSegmPath, 
                        'src_segm_paths': srcSegmPaths
                    }
                    allPosDataInfo.append(imgDataInfo)

            if df_metadata is not None:
                metadata_csv_path = os.path.join(
                    imagesPath, f'{basename}metadata.csv'
                )
                df_metadata = df_metadata.T
                df_metadata.index.name = 'Description'
                df_metadata.to_csv(metadata_csv_path)

            self.logger.log(f'*'*40)
        
        if not allPosDataInfo:
            self.signals.finished.emit(self)
            return
        
        self.signals.initProgressBar.emit(len(allPosDataInfo))
        self.logger.log('Saving image files...')
        maxSizeT = max([d['SizeT'] for d in allPosDataInfo])
        minFrameNumber = min([d['frameNumbers'][0] for d in allPosDataInfo])
        # Pad missing frames in video files according to frame number
        for p, imgDataInfo in enumerate(allPosDataInfo):
            SizeT = imgDataInfo['SizeT']
            SizeZ = imgDataInfo['SizeZ']
            dstImgFilePath = imgDataInfo['path']
            videoData = imgDataInfo['data']
            frameNumbers = imgDataInfo['frameNumbers']
            paddedShape = (maxSizeT, *videoData.shape[1:])
            imgDataInfo['paddedShape'] = paddedShape
            dtype = videoData.dtype
            paddedVideoData = np.zeros(paddedShape, dtype=dtype)
            for n, img in zip(frameNumbers, videoData):
                frame_i = n - minFrameNumber
                paddedVideoData[frame_i] = img

            del videoData
            imgDataInfo['data'] = None

            self.mutex.lock()        
            self.sigSaveTiff.emit(dstImgFilePath, paddedVideoData, self.waitCond)
            self.waitCond.wait(self.mutex)
            self.mutex.unlock()        

            self.signals.progressBar.emit(1)      

        if not segmFolderPath:
            self.signals.finished.emit(self)
            return

        self.signals.initProgressBar.emit(len(allPosDataInfo))
        self.logger.log('Saving segmentation files...')
        for p, imgDataInfo in enumerate(allPosDataInfo):
            SizeT = imgDataInfo['SizeT']
            frameNumbers = imgDataInfo['frameNumbers']
            SizeT = imgDataInfo['SizeT']
            SizeZ = imgDataInfo['SizeZ']
            frameNumbers = imgDataInfo['frameNumbers']
            paddedShape = imgDataInfo['paddedShape']
            segmData = np.zeros(paddedShape, dtype=np.uint32)
            for n, segmFilePath in zip(frameNumbers, imgDataInfo['src_segm_paths']):
                frame_i = n - minFrameNumber
                try:
                    lab = load.imread(segmFilePath).astype(np.uint32)
                    segmData[frame_i] = lab
                except Exception as e:
                    self.logger.log(traceback.format_exc())
                    self.logger.log(
                        'WARNING: The following segmentation file does not '
                        f'exist, saving empty masks: "{srcSegmFilePath}"'
                    ) 

            io.savez_compressed(imgDataInfo['dst_segm_path'], segmData)
            del segmData 

        self.signals.finished.emit(self)

class ComputeMetricsMultiChannelWorker(BaseWorkerUtil):
    sigAskAppendName = Signal(str, list, list)
    sigCriticalNotEnoughSegmFiles = Signal(str)
    sigAborted = Signal()
    sigHowCombineMetrics = Signal(str, list, list, list)

    def __init__(self, mainWin):
        super().__init__(mainWin)
    
    def emitHowCombineMetrics(
            self, imagesPath, selectedAcdcOutputEndnames, 
            existingAcdcOutputEndnames, allChNames
        ):
        self.mutex.lock()
        self.sigHowCombineMetrics.emit(
            imagesPath, selectedAcdcOutputEndnames, 
            existingAcdcOutputEndnames, allChNames
        )
        self.waitCond.wait(self.mutex)
        self.mutex.unlock()
        return self.abort
    
    def loadAcdcDfs(self, imagesPath, selectedAcdcOutputEndnames):
        for end in selectedAcdcOutputEndnames:
            filePath, _ = load.get_path_from_endname(end, imagesPath)
            acdc_df = pd.read_csv(filePath)
            yield acdc_df
    
    def run_iter_exp(self, exp_path, pos_foldernames, i, tot_exp):
        tot_pos = len(pos_foldernames)
        
        abort = self.emitSelectAcdcOutputFiles(
            exp_path, pos_foldernames, infoText=' to combine',
            allowSingleSelection=False
        )
        if abort:
            self.sigAborted.emit()
            return
        
        # Ask appendend name
        self.mutex.lock()
        self.sigAskAppendName.emit(
            f'{self.mainWin.basename_pos1}acdc_output', 
            self.mainWin.existingAcdcOutputEndnames,
            self.mainWin.selectedAcdcOutputEndnames
        )
        self.waitCond.wait(self.mutex)
        self.mutex.unlock()
        if self.abort:
            self.sigAborted.emit()
            return

        selectedAcdcOutputEndnames = self.mainWin.selectedAcdcOutputEndnames
        existingAcdcOutputEndnames = self.mainWin.existingAcdcOutputEndnames
        appendedName = self.appendedName

        self.signals.initProgressBar.emit(len(pos_foldernames))
        for p, pos in enumerate(pos_foldernames):
            if self.abort:
                self.sigAborted.emit()
                return

            self.logger.log(
                f'Processing experiment n. {i+1}/{tot_exp}, '
                f'{pos} ({p+1}/{tot_pos})'
            )

            imagesPath = os.path.join(exp_path, pos, 'Images')
            basename, chNames = myutils.getBasenameAndChNames(
                imagesPath, useExt=('.tif', '.h5')
            )

            if p == 0:
                abort = self.emitHowCombineMetrics(
                    imagesPath, selectedAcdcOutputEndnames, 
                    existingAcdcOutputEndnames, chNames
                )
                if abort:
                    self.sigAborted.emit()
                    return
                acdcDfs = self.acdcDfs.values()
                # Update selected acdc_dfs since the user could have 
                # loaded additional ones inside the emitHowCombineMetrics
                # dialog
                selectedAcdcOutputEndnames = self.acdcDfs.keys()
            else:
                acdcDfs = self.loadAcdcDfs(
                    imagesPath, selectedAcdcOutputEndnames
                )

            dfs = []
            for i, acdc_df in enumerate(acdcDfs):
                dfs.append(acdc_df.add_suffix(f'_table{i+1}'))
            combined_df = pd.concat(dfs, axis=1)

            newAcdcDf = pd.DataFrame(index=combined_df.index)
            for newColname, equation in self.equations.items():
                newAcdcDf[newColname] = combined_df.eval(equation)
            
            newAcdcDfPath = os.path.join(
                imagesPath, f'{basename}acdc_output_{appendedName}.csv'
            )
            newAcdcDf.to_csv(newAcdcDfPath)

            equationsIniPath = os.path.join(
                imagesPath, f'{basename}equations_{appendedName}.ini'
            )
            equationsConfig = config.ConfigParser()
            if os.path.exists(equationsIniPath):
                equationsConfig.read(equationsIniPath)
            equationsConfig = self.addEquationsToConfigPars(
                equationsConfig, selectedAcdcOutputEndnames, self.equations
            )
            with open(equationsIniPath, 'w') as configfile:
                equationsConfig.write(configfile)

            self.signals.progressBar.emit(1)
        
        return True
    
    def addEquationsToConfigPars(self, cp, selectedAcdcOutputEndnames, equations):
        section = [
            f'df{i+1}:{end}' for i, end in enumerate(selectedAcdcOutputEndnames)
        ]
        section = ';'.join(section)
        if section not in cp:
            cp[section] = {}
        
        for metricName, expression in equations.items():
            cp[section][metricName] = expression
        
        return cp
         
    @worker_exception_handler
    def run(self):
        debugging = False
        expPaths = self.mainWin.expPaths
        tot_exp = len(expPaths)
        self.signals.initProgressBar.emit(0)
        self.errors = {}
        for i, (exp_path, pos_foldernames) in enumerate(expPaths.items()):
            try:
                result = self.run_iter_exp(exp_path, pos_foldernames, i, tot_exp)
                if result is None:
                    return
            except Exception as e:
                traceback_str = traceback.format_exc()
                self.errors[e] = traceback_str
                self.logger.log(traceback_str)

        self.signals.finished.emit(self)

class ConcatAcdcDfsWorker(BaseWorkerUtil):
    sigAborted = Signal()
    sigAskFolder = Signal(str)
    sigSetMeasurements = Signal(object)
    sigAskAppendName = Signal(str, list)

    def __init__(self, mainWin, format='CSV'):
        super().__init__(mainWin)
        if format.startswith('CSV'):
            self._to_format = 'to_csv'
        elif format.startswith('XLS'):
            self._to_format = 'to_excel'
    
    def emitSetMeasurements(self, kwargs):
        self.mutex.lock()
        self.sigSetMeasurements.emit(kwargs)
        self.waitCond.wait(self.mutex)
        self.mutex.unlock()
    
    def emitAskAppendName(self, allPos_acdc_df_basename):
        # Ask appendend name
        self.mutex.lock()
        self.sigAskAppendName.emit(allPos_acdc_df_basename, [])
        self.waitCond.wait(self.mutex)
        self.mutex.unlock()

    @worker_exception_handler
    def run(self):
        debugging = False
        expPaths = self.mainWin.expPaths
        tot_exp = len(expPaths)
        self.signals.initProgressBar.emit(0)
        acdc_dfs_allexp = []
        keys_exp = []
        for i, (exp_path, pos_foldernames) in enumerate(expPaths.items()):
            self.errors = {}
            tot_pos = len(pos_foldernames)
            
            if i == 0:
                abort = self.emitSelectAcdcOutputFiles(
                    exp_path, pos_foldernames, infoText=' to combine',
                    allowSingleSelection=True, multiSelection=False
                )
                if abort:
                    self.sigAborted.emit()
                    return

            selectedAcdcOutputEndname = self.mainWin.selectedAcdcOutputEndnames[0]

            self.signals.initProgressBar.emit(len(pos_foldernames))
            acdc_dfs = []
            keys = []
            for p, pos in enumerate(pos_foldernames):
                if self.abort:
                    self.sigAborted.emit()
                    return

                self.logger.log(
                    f'Processing experiment n. {i+1}/{tot_exp}, '
                    f'{pos} ({p+1}/{tot_pos})'
                )

                images_path = os.path.join(exp_path, pos, 'Images')

                ls = myutils.listdir(images_path)

                acdc_output_file = [
                    f for f in ls 
                    if f.endswith(f'{selectedAcdcOutputEndname}.csv')
                ]
                if not acdc_output_file:
                    self.logger.log(
                        f'{pos} does not contain any '
                        f'{selectedAcdcOutputEndname}.csv file. '
                        'Skipping it.'
                    )
                    self.signals.progressBar.emit(1)
                    continue
                
                acdc_df_filepath = os.path.join(images_path, acdc_output_file[0])
                acdc_df = pd.read_csv(acdc_df_filepath).set_index('Cell_ID')
                acdc_dfs.append(acdc_df)
                keys.append(pos)

                self.signals.progressBar.emit(1)

            self.signals.initProgressBar.emit(0)
            acdc_df_allpos = pd.concat(
                acdc_dfs, keys=keys, names=['Position_n', 'Cell_ID']
            )
            acdc_df_allpos['experiment_folderpath'] = exp_path
            
            basename, chNames = myutils.getBasenameAndChNames(
                images_path, useExt=('.tif', '.h5')
            )
            df_metadata = load.load_metadata_df(images_path)
            SizeZ = df_metadata.at['SizeZ', 'values']
            SizeZ = int(float(SizeZ))
            existing_colnames = acdc_df_allpos.columns
            isSegm3D = any([col.endswith('3D') for col in existing_colnames])
            
            if i == 0:
                kwargs = {
                    'loadedChNames': chNames, 
                    'notLoadedChNames': [],
                    'isZstack': SizeZ > 1,
                    'isSegm3D': isSegm3D,
                    'existing_colnames': existing_colnames
                }
                self.emitSetMeasurements(kwargs)
                if self.abort:
                    self.sigAborted.emit()
                    return
            
            selected_cols = [
                col for col in self.selectedColumns 
                if col in acdc_df_allpos.columns
            ]
            acdc_df_allpos = acdc_df_allpos[selected_cols]
            acdc_dfs_allexp.append(acdc_df_allpos)
            exp_name = os.path.basename(exp_path)
            keys_exp.append((exp_path, exp_name))

            allpos_dir = os.path.join(exp_path, 'AllPos_acdc_output')
            if not os.path.exists(allpos_dir):
                os.mkdir(allpos_dir)
            
            allPos_acdc_df_basename = f'AllPos_{selectedAcdcOutputEndname}'
            if i == 0:
                self.emitAskAppendName(allPos_acdc_df_basename)
                if self.abort:
                    self.sigAborted.emit()
                    return
            
            acdc_dfs_allpos_filepath = os.path.join(
                allpos_dir, self.concat_df_filename
            )

            self.logger.log(
                'Saving all positions concatenated file to '
                f'"{acdc_dfs_allpos_filepath}"'
            )
            to_format_func = getattr(acdc_df_allpos, self._to_format)
            to_format_func(acdc_dfs_allpos_filepath)
            self.acdc_dfs_allpos_filepath = acdc_dfs_allpos_filepath
        
        if len(keys_exp) <= 1:
            self.signals.finished.emit(self)
            return
        
        allExp_filename = f'multiExp_{self.concat_df_filename}'
        self.mutex.lock()
        self.sigAskFolder.emit(allExp_filename)
        self.waitCond.wait(self.mutex)
        self.mutex.unlock()
        if self.abort:
            self.sigAborted.emit()
            return
        
        acdc_df_allexp = pd.concat(
            acdc_dfs_allexp, keys=keys_exp, 
            names=['experiment_folderpath', 'experiment_foldername']
        )
        acdc_dfs_allexp_filepath = os.path.join(
            self.allExpSaveFolder, allExp_filename
        )
        self.logger.log(
            'Saving multiple experiments concatenated file to '
            f'"{acdc_dfs_allexp_filepath}"'
        )
        to_format_func = getattr(acdc_df_allexp, self._to_format)
        to_format_func(acdc_dfs_allexp_filepath)

        self.signals.finished.emit(self)

class FromImajeJroiToSegmNpzWorker(BaseWorkerUtil):
    sigSelectRoisProps = Signal(str, object, bool)
    
    def __init__(self, mainWin):
        super().__init__(mainWin)
    
    def emitSelectRoisProps(self, roi_filepath, TZYX_shape, is_multi_pos):
        self.mutex.lock()
        self.sigSelectRoisProps.emit(roi_filepath, TZYX_shape, is_multi_pos)
        self.waitCond.wait(self.mutex)
        self.mutex.unlock()
        return self.abort
    
    @worker_exception_handler
    def run(self):
        import roifile
        expPaths = self.mainWin.expPaths
        tot_exp = len(expPaths)
        self.signals.initProgressBar.emit(0)
        for i, (exp_path, pos_foldernames) in enumerate(expPaths.items()):
            self.errors = {}
            tot_pos = len(pos_foldernames)

            abort = self.emitSelectFilesWithText(
                exp_path, pos_foldernames, 'imagej_rois', ext='.zip'
            )
            if abort:
                self.signals.finished.emit(self)
                return
            
            self.askRoiPreferences = True
            for p, pos in enumerate(pos_foldernames):
                if self.abort:
                    self.signals.finished.emit(self)
                    return

                self.logger.log(
                    f'Processing experiment n. {i+1}/{tot_exp}, '
                    f'{pos} ({p+1}/{tot_pos})'
                )

                images_path = os.path.join(exp_path, pos, 'Images')
                endFilenameRoi = self.mainWin.endFilenameWithText
                ls = myutils.listdir(images_path)
                rois_filepaths = [
                    os.path.join(images_path, f) for f in ls 
                    if f.endswith(f'{endFilenameRoi}.zip')
                ]
                
                if not rois_filepaths:
                    self.logger.log(
                        '[WARNING]: The following Position folder does not '
                        f'contain any file ending with {endFilenameRoi}. '
                        f'Skipping it. "{os.path.join(exp_path, pos)}")'
                    )
                    continue
                    
                rois_filepath = rois_filepaths[0]
                
                if self.askRoiPreferences:
                    is_multi_pos = len(pos_foldernames) > 1
                    self.logger.log('Loading image data to get image shape...')
                    TZYX_shape = load.get_tzyx_shape(images_path)
                    abort = self.emitSelectRoisProps(
                        rois_filepath, TZYX_shape, is_multi_pos
                    )
                    if abort:
                        self.signals.finished.emit(self)
                        return
                    
                    self.askRoiPreferences = not self.useSamePropsForNextPos
                elif self.areAllRoisSelected:
                    rois = roifile.roiread(rois_filepath)
                    self.IDsToRoisMapper = {i+i: roi for roi in enumerate(rois)}
                else:
                    # Use same ID of previous position
                    rois = roifile.roiread(rois_filepath)
                    IDsToRoisMapper = {i+i: roi for i, roi in enumerate(rois)}
                    self.IDsToRoisMapper = {
                        ID: IDsToRoisMapper[ID] 
                        for ID in self.IDsToRoisMapper.keys()
                    }
                
                self.logger.log('Generating segm mask from ROIs...')
                segm_data = myutils.from_imagej_rois_to_segm_data(
                    TZYX_shape, self.IDsToRoisMapper, self.rescaleRoisSizes, 
                    self.repeatRoisZslicesRange
                )
                
                
                segm_filepath = (rois_filepath
                    .replace('imagej_rois', 'segm')
                    .replace('.zip', '.npz')
                )
                self.logger.log(f'Saving segm mask to "{segm_filepath}"...')
                io.savez_compressed(segm_filepath, segm_data)
        
        self.signals.finished.emit(self)
                
        
class ToImajeJroiWorker(BaseWorkerUtil):
    def __init__(self, mainWin):
        super().__init__(mainWin)
        
    @worker_exception_handler
    def run(self):
        from roifile import ImagejRoi, roiwrite

        debugging = False
        expPaths = self.mainWin.expPaths
        tot_exp = len(expPaths)
        self.signals.initProgressBar.emit(0)
        for i, (exp_path, pos_foldernames) in enumerate(expPaths.items()):
            self.errors = {}
            tot_pos = len(pos_foldernames)

            abort = self.emitSelectSegmFiles(exp_path, pos_foldernames)
            if abort:
                self.signals.finished.emit(self)
                return
            
            for p, pos in enumerate(pos_foldernames):
                if self.abort:
                    self.signals.finished.emit(self)
                    return

                self.logger.log(
                    f'Processing experiment n. {i+1}/{tot_exp}, '
                    f'{pos} ({p+1}/{tot_pos})'
                )

                images_path = os.path.join(exp_path, pos, 'Images')
                endFilenameSegm = self.mainWin.endFilenameSegm
                ls = myutils.listdir(images_path)
                
                files_path = [
                    os.path.join(images_path, f) for f in ls 
                    if f.endswith(f'{endFilenameSegm}.npz')
                ]
                
                if not files_path:
                    self.logger.log(
                        '[WARNING]: The following Position folder does not '
                        f'contain any file ending with {endFilenameSegm}. '
                        f'Skipping it. "{os.path.join(exp_path, pos)}")'
                    )
                    continue
                
                file_path = files_path[0]
                
                posData = load.loadData(file_path, '')

                self.signals.sigUpdatePbarDesc.emit(f'Processing {posData.pos_path}')

                posData.getBasenameAndChNames()
                posData.buildPaths()

                posData.loadOtherFiles(
                    load_segm_data=True,
                    load_metadata=True,
                    end_filename_segm=endFilenameSegm
                )
    
                if posData.SizeT > 1:
                    rois = []
                    max_ID = posData.segm_data.max()
                    for t, lab in enumerate(posData.segm_data):
                        rois_t = myutils.from_lab_to_imagej_rois(
                            lab, ImagejRoi, t=t, SizeT=posData.SizeT, 
                            max_ID=max_ID
                        )
                        rois.extend(rois_t)
                else:
                    rois = myutils.from_lab_to_imagej_rois(
                        posData.segm_data, ImagejRoi
                    )

                roi_filepath = posData.segm_npz_path.replace('.npz', '.zip')
                roi_filepath = roi_filepath.replace('_segm', '_imagej_rois')

                try:
                    os.remove(roi_filepath)
                except Exception as e:
                    pass

                roiwrite(roi_filepath, rois)
                        
        self.signals.finished.emit(self)


class ToSymDivWorker(QObject):
    progressBar = Signal(int, int, float)

    def __init__(self, mainWin):
        QObject.__init__(self)
        self.signals = signals()
        self.abort = False
        self.logger = workerLogger(self.signals.progress)
        self.mutex = QMutex()
        self.waitCond = QWaitCondition()
        self.mainWin = mainWin

    def emitSelectSegmFiles(self, exp_path, pos_foldernames):
        self.mutex.lock()
        self.signals.sigSelectSegmFiles.emit(exp_path, pos_foldernames)
        self.waitCond.wait(self.mutex)
        self.mutex.unlock()
        return self.abort

    @worker_exception_handler
    def run(self):
        debugging = False
        expPaths = self.mainWin.expPaths
        tot_exp = len(expPaths)
        self.signals.initProgressBar.emit(0)
        for i, (exp_path, pos_foldernames) in enumerate(expPaths.items()):
            self.errors = {}
            self.missingAnnotErrors = {}
            tot_pos = len(pos_foldernames)
            self.allPosDataInputs = []
            posDatas = []
            self.logger.log('-'*30)
            expFoldername = os.path.basename(exp_path)

            abort = self.emitSelectSegmFiles(exp_path, pos_foldernames)
            if abort:
                self.signals.finished.emit(self)
                return

            self.signals.initProgressBar.emit(len(pos_foldernames))
            for p, pos in enumerate(pos_foldernames):
                if self.abort:
                    self.signals.finished.emit(self)
                    return

                self.logger.log(
                    f'Processing experiment n. {i+1}/{tot_exp}, '
                    f'{pos} ({p+1}/{tot_pos})'
                )

                pos_path = os.path.join(exp_path, pos)
                images_path = os.path.join(pos_path, 'Images')
                basename, chNames = myutils.getBasenameAndChNames(
                    images_path, useExt=('.tif', '.h5')
                )

                self.signals.sigUpdatePbarDesc.emit(f'Loading {pos_path}...')

                # Use first found channel, it doesn't matter for metrics
                for chName in chNames:
                    file_path = myutils.getChannelFilePath(images_path, chName)
                    if file_path:
                        break
                else:
                    raise FileNotFoundError(
                        f'None of the channels "{chNames}" were found in the path '
                        f'"{images_path}".'
                    )

                # Load data
                posData = load.loadData(file_path, chName)
                posData.getBasenameAndChNames(useExt=('.tif', '.h5'))

                posData.loadOtherFiles(
                    load_segm_data=False,
                    load_acdc_df=True,
                    load_metadata=True,
                    loadSegmInfo=True
                )

                posDatas.append(posData)

                self.allPosDataInputs.append({
                    'file_path': file_path,
                    'chName': chName
                })
            
            # Iterate pos and calculate metrics
            numPos = len(self.allPosDataInputs)
            for p, posDataInputs in enumerate(self.allPosDataInputs):
                file_path = posDataInputs['file_path']
                chName = posDataInputs['chName']

                posData = load.loadData(file_path, chName)

                self.signals.sigUpdatePbarDesc.emit(f'Processing {posData.pos_path}')

                posData.getBasenameAndChNames(useExt=('.tif', '.h5'))
                posData.buildPaths()
                posData.loadImgData()

                posData.loadOtherFiles(
                    load_segm_data=False,
                    load_acdc_df=True,
                    end_filename_segm=self.mainWin.endFilenameSegm
                )
                if not posData.acdc_df_found:
                    relPath = (
                        f'...{os.sep}{expFoldername}'
                        f'{os.sep}{posData.pos_foldername}'
                    )
                    self.logger.log(
                        f'WARNING: Skipping "{relPath}" '
                        f'because acdc_output.csv file was not found.'
                    )
                    self.missingAnnotErrors[relPath] = (
                        f'<br>FileNotFoundError: the Positon "{relPath}" '
                        'does not have the <code>acdc_output.csv</code> file.<br>')
                    
                    continue
                
                acdc_df_filename = os.path.basename(posData.acdc_output_csv_path)
                self.logger.log(
                    'Loaded path:\n'
                    f'ACDC output file name: "{acdc_df_filename}"'
                )

                self.logger.log('Building tree...')
                try:
                    tree = core.LineageTree(posData.acdc_df)
                    error = tree.build()
                    if isinstance(error, KeyError):
                        self.logger.log(str(error))
                        
                        self.logger.log(
                            'WARNING: Annotations missing in '
                            f'"{posData.acdc_output_csv_path}"'
                        )
                        self.missingAnnotErrors[acdc_df_filename] = str(error)
                        continue
                    elif error is not None:
                        raise error
                    posData.acdc_df = tree.df
                except Exception as error:
                    traceback_format = traceback.format_exc()
                    self.logger.log(traceback_format)
                    self.errors[error] = traceback_format
                
                try:
                    posData.acdc_df.to_csv(posData.acdc_output_csv_path)
                except PermissionError:
                    traceback_str = traceback.format_exc()
                    self.mutex.lock()
                    self.signals.sigPermissionError.emit(
                        traceback_str, posData.acdc_output_csv_path
                    )
                    self.waitCond.wait(self.mutex)
                    self.mutex.unlock()
                    posData.acdc_df.to_csv(posData.acdc_output_csv_path)
                
                self.signals.progressBar.emit(1)
                
        self.signals.finished.emit(self)

class AlignWorker(BaseWorkerUtil):
    sigAborted = Signal()
    sigAskUseSavedShifts = Signal(str, str)
    sigAskSelectChannel = Signal(list)

    def __init__(self, mainWin):
        super().__init__(mainWin)
    
    def emitAskUseSavedShifts(self, expPath, basename):
        self.mutex.lock()
        self.sigAskUseSavedShifts.emit(expPath, basename)
        self.waitCond.wait(self.mutex)
        self.mutex.unlock()
        return self.abort
    
    def emitAskSelectChannel(self, channels):
        self.mutex.lock()
        self.sigAskSelectChannel.emit(channels)
        self.waitCond.wait(self.mutex)
        self.mutex.unlock()
        return self.abort

    @worker_exception_handler
    def run(self):
        expPaths = self.mainWin.expPaths
        tot_exp = len(expPaths)
        self.signals.initProgressBar.emit(0)
        for i, (exp_path, pos_foldernames) in enumerate(expPaths.items()):
            self.errors = {}
            tot_pos = len(pos_foldernames)

            shiftsFound = False
            for pos in pos_foldernames:
                images_path = os.path.join(exp_path, pos, 'Images')
                ls = myutils.listdir(images_path)
                for file in ls:
                    if file.endswith('align_shift.npy'):
                        shiftsFound = True
                        basename, chNames = myutils.getBasenameAndChNames(
                            images_path, useExt=('.tif', '.h5')
                        )
                        break
                if shiftsFound:
                    break
            
            savedShiftsHow = None
            if shiftsFound:
                basename_ch0 = f'{basename}{chNames[0]}_'
                abort = self.emitAskUseSavedShifts(exp_path, basename_ch0)
                if abort:
                    self.sigAborted.emit()
                    return

                savedShiftsHow = self.savedShiftsHow

            self.signals.initProgressBar.emit(len(pos_foldernames))
            for p, pos in enumerate(pos_foldernames):
                if self.abort:
                    self.sigAborted.emit()
                    return

                self.logger.log('*'*40)
                self.logger.log(
                    f'Processing experiment n. {i+1}/{tot_exp}, '
                    f'{pos} ({p+1}/{tot_pos})'
                )

                pos_path = os.path.join(exp_path, pos)
                images_path = os.path.join(pos_path, 'Images')
                basename, chNames = myutils.getBasenameAndChNames(
                    images_path, useExt=('.tif', '.h5')
                )

                self.signals.sigUpdatePbarDesc.emit(f'Loading {pos_path}...')

                if p == 0:
                    self.logger.log(f'Asking to select reference channel...')
                    abort = self.emitAskSelectChannel(chNames)
                    if abort:
                        self.sigAborted.emit()
                        return
                    chName = self.chName
                
                file_path = myutils.getChannelFilePath(images_path, chName)

                # Load data
                posData = load.loadData(file_path, chName)
                posData.getBasenameAndChNames(useExt=('.tif', '.h5'))
                posData.buildPaths()
                posData.loadImgData()

                posData.loadOtherFiles(
                    load_segm_data=False, 
                    load_shifts=True,
                    loadSegmInfo=True
                )

                if posData.img_data.ndim == 4:
                    align_func = core.align_frames_3D
                    if posData.segmInfo_df is None:
                        raise FileNotFoundError(
                            'To align 4D data you need to select which z-slice '
                            'you want to use for alignment. Please run the module '
                            '`1. Launch data prep module...` before aligning the '
                            'frames. (z-slice info MISSING from position '
                            f'"{posData.relPath}")'
                        )
                    df = posData.segmInfo_df.loc[posData.filename]
                    zz = df['z_slice_used_dataPrep'].to_list()
                elif posData.img_data.ndim == 3:
                    align_func = core.align_frames_2D
                    zz = None
                
                useSavedShifts = (
                    savedShiftsHow == 'use_saved_shifts'
                    and posData.loaded_shifts is not None
                )
                if useSavedShifts:
                    user_shifts = posData.loaded_shifts
                else:
                    user_shifts = None
                
                if savedShiftsHow == 'rever_alignment':
                    if posData.loaded_shifts is None:
                        self.logger.log(
                            f'WARNING: Cannot revert alignment in "{posData.relPath}" '
                            'since it is missing previously computed shifts. '
                            'Skipping this positon.'
                        )
                        continue
                    
                    # Revert alignment and save selected channel
                    for chName in chNames:
                        self.logger.log(
                            f'Reverting alignment on "{chName}"...'
                        )
                        if chName == posData.user_ch_name:
                            data = posData.img_data
                        else:
                            file_path = myutils.getChannelFilePath(
                                images_path, chName
                            )
                            data = load.load_image_file(file_path)
                        
                        self.signals.sigInitInnerPbar.emit(len(data)-1)
                        revertedData = core.revert_alignment(
                            posData.loaded_shifts, data, 
                            sigPyqt=self.signals.sigUpdateInnerPbar
                        )
                        self.logger.log(
                            f'Saving "{chName}"...'
                        )
                        self.signals.sigInitInnerPbar.emit(0)
                        self.saveAlignedData(
                            revertedData, images_path, posData.basename, 
                            chName, self.revertedAlignEndname,
                            ext=posData.ext
                        )
                        del revertedData, data
                else:
                    for chName in chNames:
                        self.logger.log(
                            f'Aligning "{chName}"...'
                        )
                        if chName == posData.user_ch_name:
                            data = posData.img_data
                        else:
                            file_path = myutils.getChannelFilePath(
                                images_path, chName
                            )
                            data = load.load_image_file(file_path)
                        self.signals.sigInitInnerPbar.emit(len(data)-1)
                        
                        alignedImgData, shifts = align_func(
                            data, slices=zz, user_shifts=user_shifts,
                            sigPyqt=self.signals.sigUpdateInnerPbar
                        )
                        self.logger.log(f'Saving "{chName}"...')
                        np.save(posData.align_shifts_path, shifts)
                        
                        self.signals.sigInitInnerPbar.emit(0)
                        self.saveAlignedData(
                            alignedImgData, images_path, posData.basename, 
                            chName, '', ext=posData.non_aligned_ext
                        )
                        self.saveAlignedData(
                            alignedImgData, images_path, posData.basename, 
                            chName, 'aligned', ext='.npz'
                        )
                        del alignedImgData, data
                
        self.signals.finished.emit(self)
    
    def saveAlignedData(
            self, data, imagesPath, basename, chName, endname, ext='.tif'
        ):
        if endname:
            newFilename = f'{basename}{chName}_{endname}{ext}'
        else:
            newFilename = f'{basename}{chName}{ext}'
        
        filePath = os.path.join(imagesPath, newFilename)

        if ext == '.tif':
            SizeT = data.shape[0]
            SizeZ = 1
            if data.ndim == 4:
                SizeZ = data.shape[1]
            myutils.to_tiff(filePath, data)
        elif ext == '.npz':
            io.savez_compressed(filePath, data)
        elif ext == '.h5':
            load.save_to_h5(filePath, data)

class ToObjCoordsWorker(BaseWorkerUtil):
    def __init__(self, mainWin):
        super().__init__(mainWin)
        
    @worker_exception_handler
    def run(self):
        debugging = False
        expPaths = self.mainWin.expPaths
        tot_exp = len(expPaths)
        self.signals.initProgressBar.emit(0)
        for i, (exp_path, pos_foldernames) in enumerate(expPaths.items()):
            self.errors = {}
            tot_pos = len(pos_foldernames)

            abort = self.emitSelectSegmFiles(exp_path, pos_foldernames)
            if abort:
                self.signals.finished.emit(self)
                return
            
            for p, pos in enumerate(pos_foldernames):
                if self.abort:
                    self.signals.finished.emit(self)
                    return

                self.logger.log(
                    f'Processing experiment n. {i+1}/{tot_exp}, '
                    f'{pos} ({p+1}/{tot_pos})'
                )

                images_path = os.path.join(exp_path, pos, 'Images')
                endFilenameSegm = self.mainWin.endFilenameSegm
                ls = myutils.listdir(images_path)
                file_path = [
                    os.path.join(images_path, f) for f in ls 
                    if f.endswith(f'{endFilenameSegm}.npz')
                ][0]
                
                posData = load.loadData(file_path, '')

                self.signals.sigUpdatePbarDesc.emit(f'Processing {posData.pos_path}')

                posData.getBasenameAndChNames()
                posData.buildPaths()

                posData.loadOtherFiles(
                    load_segm_data=True,
                    load_metadata=True,
                    end_filename_segm=endFilenameSegm
                )

                if posData.SizeT == 1:
                    posData.segm_data = posData.segm_data[np.newaxis]
                
                dfs = []
                n_frames = len(posData.segm_data)
                self.signals.initProgressBar.emit(n_frames)
                for frame_i, lab in enumerate(posData.segm_data):
                    df_coords_i = myutils.from_lab_to_obj_coords(lab)
                    dfs.append(df_coords_i)
                    self.signals.progressBar.emit(1)
                df_filepath = posData.segm_npz_path.replace('.npz', '.csv')
                df_filepath = df_filepath.replace('_segm', '_objects_coordinates')

                keys = list(range(len(posData.segm_data)))
                df = pd.concat(dfs, keys=keys, names=['frame_i'])
                
                self.signals.initProgressBar.emit(0)
                df.to_csv(df_filepath)
                        
        self.signals.finished.emit(self)

class Stack2DsegmTo3Dsegm(BaseWorkerUtil):
    sigAskAppendName = Signal(str, list)
    sigAborted = Signal()

    def __init__(self, mainWin, SizeZ):
        super().__init__(mainWin)
        self.SizeZ = SizeZ

    @worker_exception_handler
    def run(self):
        debugging = False
        expPaths = self.mainWin.expPaths
        tot_exp = len(expPaths)
        self.signals.initProgressBar.emit(0)
        for i, (exp_path, pos_foldernames) in enumerate(expPaths.items()):
            self.errors = {}
            tot_pos = len(pos_foldernames)

            self.mainWin.infoText = f'Select <b>2D segmentation file to stack</b>'
            abort = self.emitSelectSegmFiles(exp_path, pos_foldernames)
            if abort:
                self.sigAborted.emit()
                return
            
            # Ask appendend name
            self.mutex.lock()
            self.sigAskAppendName.emit(
                self.mainWin.endFilenameSegm, self.mainWin.existingSegmEndNames
            )
            self.waitCond.wait(self.mutex)
            self.mutex.unlock()
            if self.abort:
                self.sigAborted.emit()
                return

            appendedName = self.appendedName
            self.signals.initProgressBar.emit(len(pos_foldernames))
            for p, pos in enumerate(pos_foldernames):
                if self.abort:
                    self.sigAborted.emit()
                    return

                self.logger.log(
                    f'Processing experiment n. {i+1}/{tot_exp}, '
                    f'{pos} ({p+1}/{tot_pos})'
                )

                images_path = os.path.join(exp_path, pos, 'Images')
                endFilenameSegm = self.mainWin.endFilenameSegm
                ls = myutils.listdir(images_path)
                file_path = [
                    os.path.join(images_path, f) for f in ls 
                    if f.endswith(f'{endFilenameSegm}.npz')
                ][0]
                
                posData = load.loadData(file_path, '')

                self.signals.sigUpdatePbarDesc.emit(f'Processing {posData.pos_path}')

                posData.getBasenameAndChNames()
                posData.buildPaths()

                posData.loadOtherFiles(
                    load_segm_data=True,
                    load_acdc_df=True,
                    load_metadata=True,
                    end_filename_segm=endFilenameSegm
                )
                if posData.segm_data.ndim == 2:
                    posData.segm_data = posData.segm_data[np.newaxis]
                
                self.logger.log('Stacking 2D into 3D objects...')
                
                numFrames = len(posData.segm_data)
                self.signals.sigInitInnerPbar.emit(numFrames)
                T, Y, X = posData.segm_data.shape
                newShape = (T, self.SizeZ, Y, X)
                segmData2D = np.zeros(newShape, dtype=np.uint32)
                for frame_i, lab in enumerate(posData.segm_data):
                    stacked_lab = core.stack_2Dlab_to_3D(lab, self.SizeZ)
                    segmData2D[frame_i] = stacked_lab

                    self.signals.sigUpdateInnerPbar.emit(1)

                self.logger.log('Saving stacked 3D segmentation file...')
                segmFilename, ext = os.path.splitext(posData.segm_npz_path)
                newSegmFilepath = f'{segmFilename}_{appendedName}.npz'
                segmData2D = np.squeeze(segmData2D)
                io.savez_compressed(newSegmFilepath, segmData2D)
                
                self.signals.progressBar.emit(1)

        self.signals.finished.emit(self)

class MigrateUserProfileWorker(QObject):
    finished = Signal(object)
    critical = Signal(object)
    progress = Signal(str)
    debug = Signal(object)

    def __init__(self, src_path, dst_path, acdc_folders):
        QObject.__init__(self)
        self.signals = signals()
        self.src_path = src_path
        self.dst_path = dst_path
        self.acdc_folders = acdc_folders
    
    @worker_exception_handler
    def run(self):
        import shutil
        from . import models_path

        self.progress.emit(
            'Migrating user profile data from '
            f'"{self.src_path}" to "{self.dst_path}"...'
        )
        acdc_folders = self.acdc_folders
        self.signals.initProgressBar.emit(2*len(acdc_folders))
        dst_folder = os.path.basename(self.dst_path)
        folders_to_remove = []
        for acdc_folder in acdc_folders:
            if acdc_folder == dst_folder:
                # Skip the destination folder that would be picked up if the 
                # user called it with acdc at the start of the name
                self.signals.progressBar.emit(2)
                continue
            src = os.path.join(self.src_path, acdc_folder)
            dst = os.path.join(self.dst_path, acdc_folder)
            self.progress.emit(f'Copying {src} to {dst}...')
            files_failed_move = copy_or_move_tree(
                src, dst, copy=False,
                sigInitPbar=self.signals.sigInitInnerPbar, 
                sigUpdatePbar=self.signals.sigUpdateInnerPbar
            )
            folders_to_remove.append(src)
            self.signals.progressBar.emit(1)
        
        for to_remove in folders_to_remove:
            try:
                self.progress.emit(f'Removing "{to_remove}"...')
                shutil.rmtree(to_remove)
            except Exception as err:
                self.progress.emit(
                    '--------------------------------------------------------\n'
                    f'[WARNING]: Removal of the folder "{to_remove}" failed. '
                    'Please remove manually.\n'
                    '--------------------------------------------------------'
                )
            finally:
                self.signals.progressBar.emit(1)
        
        # Update model's paths
        load.migrate_models_paths(self.dst_path)        
        
        # Store user profile data folder path
        from . import user_profile_path_txt
        os.makedirs(os.path.dirname(user_profile_path_txt), exist_ok=True)
        with open(user_profile_path_txt, 'w') as txt:
            txt.write(self.dst_path)
        
        self.finished.emit(self)

class DelObjectsOutsideSegmROIWorker(QObject):
    finished = Signal(object)
    critical = Signal(object)
    progress = Signal(str)
    debug = Signal(object)

    def __init__(
            self, 
            segm_roi_endname: os.PathLike, 
            segm_data: np.ndarray,
            images_path: os.PathLike
        ):
        QObject.__init__(self)
        self.signals = signals()
        self.segm_roi_endname = segm_roi_endname
        self.segm_data = segm_data
        self.images_path = images_path
        
    @worker_exception_handler
    def run(self):
        segm_roi_endname = self.segm_roi_endname
        segm_roi_filepath, _ = load.get_path_from_endname(
            segm_roi_endname, self.images_path
        )
        self.progress.emit(f'Loading segmentation file "{segm_roi_filepath}"...')
        segm_roi_data = load.load_image_file(segm_roi_filepath)
        
        self.progress.emit(f'Deleting objects outside of selected ROIs...')
        cleared_segm_data, delIDs = transformation.del_objs_outside_segm_roi(
            segm_roi_data, self.segm_data
        )
        
        self.finished.emit((self, cleared_segm_data, delIDs))

class ConcatSpotmaxDfsWorker(BaseWorkerUtil):
    sigAborted = Signal()
    sigAskFolder = Signal(str)
    sigSetMeasurements = Signal(object)
    sigAskAppendName = Signal(str, list)

    def __init__(self, mainWin, format='CSV'):
        super().__init__(mainWin)
        if format.startswith('CSV'):
            self._final_ext = '.csv'
        elif format.startswith('XLS'):
            self._final_ext = '.xlsx'
        self.acdcOutputEndname = None
    
    def emitSetMeasurements(self, kwargs):
        self.mutex.lock()
        self.sigSetMeasurements.emit(kwargs)
        self.waitCond.wait(self.mutex)
        self.mutex.unlock()
    
    def emitAskAppendName(self, allPos_spotmax_df_basename):
        # Ask appendend name
        self.mutex.lock()
        self.sigAskAppendName.emit(allPos_spotmax_df_basename, [])
        self.waitCond.wait(self.mutex)
        self.mutex.unlock()

    def emitAskCopyCca(self, images_path):
        self.mutex.lock()
        self.signals.sigAskCopyCca.emit(images_path)
        self.waitCond.wait(self.mutex)
        self.mutex.unlock()
    
    def setAcdcOutputEndname(self, acdcOutputEndname):
        self.acdcOutputEndname = acdcOutputEndname
    
    def getAcdcDf(self, images_path):
        if self.acdcOutputEndname is None:
            return
        
        for file in myutils.listdir(images_path):
            if not file.endswith(self.acdcOutputEndname):
                continue
            
            filepath = os.path.join(images_path, file)
            acdc_df = pd.read_csv(filepath, index_col=['frame_i', 'Cell_ID'])
            return acdc_df
    
    def copyCcaColsFromAcdcDf(self, df, acdc_df, debug=False):
        if acdc_df is None:
            return df
        
        if debug:
            printl(acdc_df.columns.to_list(), pretty=True)
        
        idx = df.index.intersection(acdc_df.index)
        for col in cca_df_colnames:
            if col not in acdc_df.columns:
                continue
        
            if col not in self.selectedColumns:
                continue
            
            df.loc[idx, col] = acdc_df.loc[idx, col]
        
        for col in lineage_tree_cols:
            if col not in acdc_df.columns:
                continue
            
            if col not in self.selectedColumns:
                continue
            
            df.loc[idx, col] = acdc_df.loc[idx, col]
        
        for col in default_annot_df.keys():
            if col not in acdc_df.columns:
                continue
            
            if col not in self.selectedColumns:
                continue
            
            df.loc[idx, col] = acdc_df.loc[idx, col]
        
        for col in self.selectedColumns:
            if col not in acdc_df.columns:
                continue
            
            df.loc[idx, col] = acdc_df.loc[idx, col]
            
            if debug and col == 'cell_vol_fl':
                printl(df[[col]])
        
        return df
    
    def emitAskFolderWhereToSaveMultiExp(self):
        self.mutex.lock()
        self.sigAskFolder.emit('')
        self.waitCond.wait(self.mutex)
        self.mutex.unlock()
        if self.abort:
            self.sigAborted.emit()
            return

        return self.allExpSaveFolder
    
    def askSelectMeasurements(self, exp_path, posFoldernames):
        acdc_dfs = []
        keys = []
        for p, pos in enumerate(posFoldernames):
            if self.abort:
                self.sigAborted.emit()
                return False

            images_path = os.path.join(exp_path, pos, 'Images')
            acdc_df = self.getAcdcDf(images_path)
            if acdc_df is None:
                continue
            
            acdc_dfs.append(acdc_df)
            keys.append(pos)
        
        if not acdc_dfs:
            return True
        
        acdc_df_allpos = pd.concat(
            acdc_dfs, keys=keys, names=['Position_n', 'frame_i', 'Cell_ID']
        )
        acdc_df_allpos['experiment_folderpath'] = exp_path
        basename, chNames = myutils.getBasenameAndChNames(
            images_path, useExt=('.tif', '.h5')
        )
        df_metadata = load.load_metadata_df(images_path)
        SizeZ = df_metadata.at['SizeZ', 'values']
        SizeZ = int(float(SizeZ))
        existing_colnames = acdc_df_allpos.columns
        isSegm3D = any([col.endswith('3D') for col in existing_colnames])
        
        kwargs = {
            'loadedChNames': chNames, 
            'notLoadedChNames': [],
            'isZstack': SizeZ > 1,
            'isSegm3D': isSegm3D,
            'existing_colnames': existing_colnames
        }
        self.emitSetMeasurements(kwargs)
        if self.abort:
            self.sigAborted.emit()
            return False
        
        return True
    
    @worker_exception_handler
    def run(self):
        from spotmax import DFs_FILENAMES, DF_REF_CH_FILENAME
        from spotmax.utils import get_runs_num_and_desc
        import spotmax.io
        
        self.selectedColumns = None
        debugging = False
        expPaths = self.mainWin.expPaths
        tot_exp = len(expPaths)
        self.signals.initProgressBar.emit(0)
        spotmax_dfs_spots_allexp = defaultdict(lambda: defaultdict(list))
        spotmax_dfs_aggr_allexp = defaultdict(lambda: defaultdict(list))
        ref_ch_dfs_allexp = defaultdict(lambda: defaultdict(list))
        runNumberAlreadyAsked = False
        copyFromCcaAlreadyAsked = False
        for i, (exp_path, pos_foldernames) in enumerate(expPaths.items()):
            self.errors = {}
            tot_pos = len(pos_foldernames)
            
            all_runs = get_runs_num_and_desc(
                exp_path, pos_foldernames=pos_foldernames
            )
            if not all_runs:
                self.logger.log(
                    '[WARNING] The following experiment does not contain '
                    f'valid spotMAX output files. Skipping it. "{exp_path}"'
                )
                continue
            
            if not runNumberAlreadyAsked:
                abort = self.emitSelectSpotmaxRun(
                    exp_path, pos_foldernames, all_runs, 
                    infoText=' to combine',
                    allowSingleSelection=True, 
                    multiSelection=False
                )
                if abort:
                    self.sigAborted.emit()
                    return
                runNumberAlreadyAsked = True
            
            selectedSpotmaxRuns = self.mainWin.selectedSpotmaxRuns

            self.signals.initProgressBar.emit(len(pos_foldernames))
            dfs_spots = defaultdict(list)
            dfs_aggr = defaultdict(list)
            dfs_ref_ch = defaultdict(list)
            pos_runs = defaultdict(list)
            pos_runs_ref_ch = defaultdict(list)
            pos_ini_filepaths = {}
            for p, pos in enumerate(pos_foldernames):
                if self.abort:
                    self.sigAborted.emit()
                    return
                
                pos_path = os.path.join(exp_path, pos)
                spotmax_output_path = os.path.join(pos_path, 'spotMAX_output')
                
                if not os.path.exists(spotmax_output_path):
                    self.logger.log(
                        '[WARNING] The following Position folder does not contain '
                        f'valid spotMAX output files. Skipping it. "{pos_path}"'
                    )
                    continue
                
                images_path = os.path.join(exp_path, pos, 'Images')
                
                if not copyFromCcaAlreadyAsked:
                    self.emitAskCopyCca(images_path)
                    if self.abort:
                        self.sigAborted.emit()
                        return
                    
                    self.askSelectMeasurements(exp_path, pos_foldernames)
                    if self.abort:
                        return  
                    copyFromCcaAlreadyAsked = True            
                    
                acdc_df = self.getAcdcDf(images_path)
                
                self.logger.log(
                    f'Processing experiment n. {i+1}/{tot_exp}, '
                    f'{pos} ({p+1}/{tot_pos})'
                )

                
                for run_desc in selectedSpotmaxRuns:
                    run, desc = run_desc.split('_...')
                    ini_filename = f'{run}_analysis_parameters{desc}.ini'
                    ini_filepath = os.path.join(
                        spotmax_output_path, ini_filename
                    )
                    if not os.path.exists(ini_filepath):
                        self.logger.log(
                            '[WARNING] The following Position folder does not contain '
                            f'the spotMAX output file for run number {run}. '
                            f'Skipping it. "{pos_path}"'
                        )
                        continue
                        
                    pos_ini_filepaths[(run, desc)] = ini_filepath
                    for _, pattern_filename in DFs_FILENAMES.items():
                        run_filename = pattern_filename.replace('*rn*', run)
                        run_filename = run_filename.replace('*desc*', desc)
                        aggr_filename = f'{run_filename}_aggregated.csv'
                        aggr_filepath = os.path.join(
                            spotmax_output_path, aggr_filename
                        )
                        if not os.path.exists(aggr_filepath):
                            continue                        
                        
                        df_spots_filename = f'{run_filename}.h5'
                        spots_filepath = os.path.join(
                            spotmax_output_path, df_spots_filename
                        )
                        ext_spots = '.h5'
                        if not os.path.exists(spots_filepath):
                            df_spots_filename = f'{run_filename}.csv'
                            spots_filepath = os.path.join(
                                spotmax_output_path, df_spots_filename
                            )
                            ext_spots = '.csv'
                        
                        if not os.path.exists(spots_filepath):
                            continue
                        
                        analysis_step = re.findall(
                            r'\*rn\*(.*)\*desc\*', pattern_filename
                        )[0]
                        key = (run, analysis_step, desc, ext_spots)
                        try:
                            df_spots = spotmax.io.load_spots_table(
                                spotmax_output_path, df_spots_filename
                            ).reset_index().set_index(['frame_i', 'Cell_ID'])
                            df_spots = self.copyCcaColsFromAcdcDf(
                                df_spots, acdc_df, debug=False
                            )
                            df_spots = (
                                df_spots.reset_index()
                                .set_index(['frame_i', 'Cell_ID', 'spot_id'])
                            )
                            dfs_spots[key].append(df_spots)
                        except Exception as err:
                            self.logger.log(str(err), level='ERROR')
                            self.logger.log(
                                'WARNING: Error when reading single-spots '
                                'tables (possibly because there are no spots). '
                                'Skipping this Position.', 
                                level='WARNING'
                            )
                            pass
                        
                        df_aggregated = pd.read_csv(
                            aggr_filepath, index_col=['frame_i', 'Cell_ID']
                        )
                        df_aggregated = self.copyCcaColsFromAcdcDf(
                            df_aggregated, acdc_df
                        )
                        dfs_aggr[key].append(df_aggregated)
                        pos_runs[key].append(pos)
                    
                    ref_ch_id_text = re.findall(
                        r'\*rn\*(.*)\*desc\*', DF_REF_CH_FILENAME
                    )[0]
                    ref_ch_filename = (
                        DF_REF_CH_FILENAME.replace('*rn*', run)
                    )
                    ref_ch_filename = (
                        ref_ch_filename.replace('*desc*', desc)
                    )
                    ref_ch_filepath = os.path.join(
                        spotmax_output_path, ref_ch_filename
                    )
                    if not os.path.exists(ref_ch_filepath):
                        continue
                    
                    df_ref_ch = pd.read_csv(
                        ref_ch_filepath, index_col=['frame_i', 'Cell_ID']
                    )
                    df_ref_ch = self.copyCcaColsFromAcdcDf(df_ref_ch, acdc_df)
                    ref_ch_key = (run, ref_ch_id_text, desc)
                    dfs_ref_ch[ref_ch_key].append(df_ref_ch)
                    pos_runs_ref_ch[ref_ch_key].append(pos)

                self.signals.progressBar.emit(1)        
            
            self.signals.initProgressBar.emit(0)
            
            self.logger.log('Saving concantenated files...')
            
            allpos_folderpath = os.path.join(exp_path, 'spotMAX_multipos_output')
            os.makedirs(allpos_folderpath, exist_ok=True)
            
            exp_name = os.path.basename(exp_path)
            for key, dfs in dfs_spots.items():
                pos_keys = pos_runs[key]
                run, analysis_step, desc, ext_spots = key
                
                if ext_spots == '.csv':
                    ext_spots = self._final_ext
                filename = f'multipos_{run}{analysis_step}{desc}{ext_spots}'
                all_exp_key = filename
                df_spots_concat = spotmax.io.save_concat_dfs(
                    dfs, pos_keys, allpos_folderpath, filename, ext_spots, 
                    names=['Position_n'], return_concat_df=True
                )
                df_spots_concat['experiment_foldername'] = exp_name
                df_spots_concat['experiment_folderpath'] = exp_path
                spotmax_dfs_spots_allexp[all_exp_key]['dfs'].append(
                    df_spots_concat
                )
                spotmax_dfs_spots_allexp[all_exp_key]['keys'].append(
                    exp_path
                )
                ini_filepath = pos_ini_filepaths[(run, desc)]
                ini_filename = os.path.basename(ini_filepath)
                dst_ini_filepath = os.path.join(allpos_folderpath, ini_filename)
                if not os.path.exists(dst_ini_filepath):
                    shutil.copy2(ini_filepath, dst_ini_filepath)
                    
                spotmax_dfs_spots_allexp[all_exp_key]['ini_filepath'].append(
                    dst_ini_filepath
                )
            
            for key, dfs in dfs_aggr.items():
                pos_keys = pos_runs[key]
                run, analysis_step, desc, _ = key
                filename = (
                    f'multipos_{run}{analysis_step}{desc}'
                    f'_aggregated{self._final_ext}'
                )
                all_exp_aggr_key = filename
                df_aggr_concat = spotmax.io.save_concat_dfs(
                    dfs, pos_keys, allpos_folderpath, filename, self._final_ext, 
                    names=['Position_n'], return_concat_df=True
                )
                spotmax_dfs_aggr_allexp[all_exp_aggr_key]['dfs'].append(
                    df_aggr_concat
                )
                spotmax_dfs_aggr_allexp[all_exp_aggr_key]['keys'].append(
                    (exp_path, exp_name)
                )
            
            for key, dfs in dfs_ref_ch.items():
                run, ref_ch_id_text, desc = key
                pos_keys = pos_runs_ref_ch[key]
                filename = (
                    f'multipos_{run}{ref_ch_id_text}{desc}{self._final_ext}'
                )
                all_exp_ref_ch_key = filename
                df_ref_ch_concat = spotmax.io.save_concat_dfs(
                    dfs, pos_keys, allpos_folderpath, filename, self._final_ext,
                    names=['Position_n'], return_concat_df=True
                )
                ref_ch_dfs_allexp[all_exp_ref_ch_key]['dfs'].append(
                    df_ref_ch_concat
                )
                ref_ch_dfs_allexp[all_exp_ref_ch_key]['keys'].append(
                    (exp_path, exp_name)
                )
        
        multiexp_dst_folderpath = ''
        if len(expPaths) == 1:
            self.signals.finished.emit(self)
            return
        
        multiexp_dst_folderpath = self.emitAskFolderWhereToSaveMultiExp()
        printl(multiexp_dst_folderpath)
        if multiexp_dst_folderpath is None:
            return
        
        self.logger.log(
            f'Saving multi-experiment files to "{multiexp_dst_folderpath}"...'
        )
        names = ['experiment_folderpath', 'experiment_foldername']
        for filename, items in spotmax_dfs_spots_allexp.items():
            keys = items['keys']
            dfs = items['dfs']
            multiexp_filename = f'multiexp_{filename}'
            extension = os.path.splitext(filename)[-1]
            spotmax.io.save_concat_dfs(
                dfs, keys, multiexp_dst_folderpath, 
                multiexp_filename, 
                extension,
                names=['experiment_folderpath']
            )
            ini_filepath = items['ini_filepath'][0]
            ini_filename = os.path.basename(ini_filepath)
            dst_ini_filepath = os.path.join(
                multiexp_dst_folderpath, ini_filename
            )
            if not os.path.exists(dst_ini_filepath):
                shutil.copy2(ini_filepath, dst_ini_filepath)
            
        for filename, items in spotmax_dfs_aggr_allexp.items():
            keys = items['keys']
            dfs = items['dfs']
            printl(keys, pretty=True)
            multiexp_filename = f'multiexp_{filename}'
            extension = os.path.splitext(filename)[-1]
            spotmax.io.save_concat_dfs(
                dfs, keys, multiexp_dst_folderpath, 
                multiexp_filename, 
                extension,
                names=names
            )
        
        for filename, items in ref_ch_dfs_allexp.items():
            keys = items['keys']
            dfs = items['dfs']
            multiexp_filename = f'multiexp_{filename}'
            extension = os.path.splitext(filename)[-1]
            spotmax.io.save_concat_dfs(
                dfs, keys, multiexp_dst_folderpath, 
                multiexp_filename, 
                extension,
                names=names
            )
        
        self.signals.finished.emit(self)

class FilterObjsFromCoordsTable(BaseWorkerUtil):
    sigAskAppendName = Signal(str, list)
    sigAborted = Signal()
    sigSetColumnsNames = Signal(object, object, object)

    def __init__(self, mainWin):
        super().__init__(mainWin)

    def emitSetColumnsNames(self, columns, categories, optionalCategories):
        self.mutex.lock()
        self.sigSetColumnsNames.emit(columns, categories, optionalCategories)
        self.waitCond.wait(self.mutex)
        self.mutex.unlock()
        return self.abort 
    
    def getColumnsCategories(
            self, df_coords, exp_path, pos_foldernames, endFilenameSegm
        ):
        columns = df_coords.columns.to_list()
        categories = ['X coord. column', 'Y coord. column']
        optionalCategories = []
        
        images_path = os.path.join(exp_path, pos_foldernames[0], 'Images')
        metadata_df = load.load_metadata_df(images_path)
        SizeT = float(metadata_df.at['SizeT', 'values'])
        SizeZ = float(metadata_df.at['SizeZ', 'values'])
        
        segmData = load.load_segm_file(
            images_path, end_name_segm_file=endFilenameSegm
        )
        
        if segmData.ndim == 4:
            categories.append('Z coord. column')
            categories.append('Frame index column')
        elif segmData.ndim == 3:
            if SizeZ > 1 and SizeT == 1:
                # 3D z-stack data
                categories.append('Z coord. column')
            else:
                optionalCategories.append('Z coord. column')
                
            if SizeT > 1:
                # 3D time-lapse
                categories.append('Frame index column')
            else:
                optionalCategories.append('Frame index column')
        else:
            optionalCategories.append('Z coord. column')
            optionalCategories.append('Frame index column')
        
        if len(pos_foldernames) > 1:
            categories.append('Position_n')
        else:
            optionalCategories.append('Position_n')
        
        return columns, categories, optionalCategories
        
    def getDfCoords(
            self, df_coords, selectedColumnsPerCategory, pos_foldername, frame_i
        ):
        pos_col = selectedColumnsPerCategory.get('Position_n', 'None')
        frame_i_col = selectedColumnsPerCategory.get(
            'Frame index column', 'None'
        )
        x_col = selectedColumnsPerCategory['X coord. column']
        y_col = selectedColumnsPerCategory['Y coord. column']
        if pos_col != 'None':
            df_coords = df_coords[df_coords[pos_col] == pos_foldername]
        if frame_i_col != 'None':
            df_coords = df_coords[df_coords[frame_i_col] == frame_i]
        
        xy_cols = [x_col, y_col]
        
        df_out = pd.DataFrame(
            index=df_coords.index, 
            data=df_coords[xy_cols].values,
            columns=['x', 'y']
        )
        z_col = selectedColumnsPerCategory.get('Z coord. column', 'None')
        if z_col != 'None':
            df_out['z'] =  df_coords[z_col]
        
        return df_out
    
    @worker_exception_handler
    def run(self):
        debugging = False
        expPaths = self.mainWin.expPaths
        tot_exp = len(expPaths)
        self.signals.initProgressBar.emit(0)
        for i, (exp_path, pos_foldernames) in enumerate(expPaths.items()):
            self.errors = {}
            tot_pos = len(pos_foldernames)

            self.mainWin.infoText = f'Select <b>segmentation file to filter</b>'
            abort = self.emitSelectSegmFiles(exp_path, pos_foldernames)
            if abort:
                self.sigAborted.emit()
                return
            endFilenameSegm = self.mainWin.endFilenameSegm
            
            self.logger.log('Asking to select the CSV table file...')
            
            abort = self.emitSelectFile(
                exp_path, 'Select CSV table file with coordinates to filter',
                'CSV (*.csv)'
            )
            if abort:
                self.sigAborted.emit()
                return
            
            self.logger.log(
                f'Loading table file `{self.mainWin.selectedFilepath}`..'
            )
            df_coords = pd.read_csv(self.mainWin.selectedFilepath)
            
            columns, categories, optionalCategories = self.getColumnsCategories(
                df_coords, exp_path, pos_foldernames, endFilenameSegm
            )            
            
            abort = self.emitSetColumnsNames(
                columns, categories, optionalCategories
            )
            if abort:
                self.sigAborted.emit()
                return
            
            selectedColumnsPerCategory = self.mainWin.selectedColumnsPerCategory
            
            # Ask appendend name
            self.mutex.lock()
            self.sigAskAppendName.emit(
                self.mainWin.endFilenameSegm, 
                self.mainWin.existingSegmEndNames
            )
            self.waitCond.wait(self.mutex)
            self.mutex.unlock()
            if self.abort:
                self.sigAborted.emit()
                return

            appendedName = self.appendedName
            self.signals.initProgressBar.emit(len(pos_foldernames))
            for p, pos in enumerate(pos_foldernames):
                if self.abort:
                    self.sigAborted.emit()
                    return

                self.logger.log(
                    f'Processing experiment n. {i+1}/{tot_exp}, '
                    f'{pos} ({p+1}/{tot_pos})'
                )

                images_path = os.path.join(exp_path, pos, 'Images')
                ls = myutils.listdir(images_path)
                file_path = [
                    os.path.join(images_path, f) for f in ls 
                    if f.endswith(f'{endFilenameSegm}.npz')
                ][0]
                
                posData = load.loadData(file_path, '')

                self.signals.sigUpdatePbarDesc.emit(f'Processing {posData.pos_path}')

                posData.getBasenameAndChNames()
                posData.buildPaths()

                posData.loadOtherFiles(
                    load_segm_data=True,
                    load_acdc_df=True,
                    load_metadata=True,
                    end_filename_segm=endFilenameSegm
                )
                if posData.SizeT == 1:
                    posData.segm_data = posData.segm_data[np.newaxis]
                
                self.logger.log('Filtering objects...')
                
                numFrames = len(posData.segm_data)
                self.signals.sigInitInnerPbar.emit(numFrames)
                filteredSegmData = np.zeros_like(posData.segm_data)
                for frame_i, lab in enumerate(posData.segm_data):
                    df_coords_frame_i = self.getDfCoords(
                        df_coords, selectedColumnsPerCategory, pos, frame_i
                    )
                    if df_coords_frame_i.empty:
                        num_frames_missing = len(posData.segm_data[frame_i:])
                        self.signals.sigUpdateInnerPbar.emit(num_frames_missing)
                        filteredSegmData = filteredSegmData[:frame_i]
                        break
                    
                    filtered_lab = core.filter_segm_objs_from_table_coords(
                        lab, df_coords_frame_i
                    )
                    filteredSegmData[frame_i] = filtered_lab

                    self.signals.sigUpdateInnerPbar.emit(1)

                self.logger.log('Saving filtered segmentation file...')
                segmFilename, ext = os.path.splitext(posData.segm_npz_path)
                newSegmFilepath = f'{segmFilename}_{appendedName}.npz'
                filteredSegmData = np.squeeze(filteredSegmData)
                io.savez_compressed(newSegmFilepath, filteredSegmData)
                
                self.signals.progressBar.emit(1)

        self.signals.finished.emit(self)

class ScreenRecorderWorker(QObject):
    sigGrabScreen = Signal()
    finished = Signal()

    def __init__(self, screenRecorderWin, folder_path):
        QObject.__init__(self)
        self.screenRecorderWin = screenRecorderWin
        self.folder_path = folder_path
    
    def run(self):
        for i in range(4):
            fn = f'shot_{i:03}.jpg'
            grab_path = os.path.join(self.folder_path, fn)
            screen = self.screenRecorderWin.screen()
            screenshot = screen.grabWindow(self.screenRecorderWin.winId())
            screenshot.save(grab_path, 'jpg')
            print(grab_path)
            time.sleep(0.2)

        self.finished.emit()

class CcaIntegrityCheckerWorker(QObject):
    finished = Signal(object)
    critical = Signal(object)
    progress = Signal(str, object)
    sigDone = Signal()
    sigWarning = Signal(str, str)
    sigFixWillDivide = Signal(str, list)
    
    def __init__(self, mutex, waitCond):
        QObject.__init__(self)
        self.logger = workerLogger(self.progress)
        self.mutex = mutex
        self.waitCond = waitCond
        self.exit = False
        self.isFinished = False
        self.abortChecking = False
        self.isChecking = False
        self.isPaused = False
        self.debug = False
        self.dataQ = deque(maxlen=10)
    
    def pause(self):
        if self.debug:
            self.logger.log('Cell cycle annotations checker is idle.')
        self.mutex.lock()
        self.isPaused = True
        self.waitCond.wait(self.mutex)
        self.mutex.unlock()
        self.isPaused = False
    
    def enqueue(self, posData):
        # First stop previous checking
        if self.isChecking:
            self.abortChecking = True
        self._enqueue(posData)
    
    def _enqueue(self, posData):
        if self.debug:
            self.logger.log('Enqueing posData...')
        self.dataQ.append(posData)
        if len(self.dataQ) == 1:
            # Wake worker upon inserting first element
            self.abortChecking = False
            self.waitCond.wakeAll()
    
    def clearQueue(self):
        self.dataQ.clear()
    
    def _stop(self):
        self.exit = True
        self.waitCond.wakeAll()
    
    def abort(self):
        self.abortChecking = True
        while not len(self.dataQ) == 0:
            data = self.dataQ.pop()
            del data
        self._stop()
    
    def _check_equality_num_mothers_buds_in_S(self, checker, frame_i):
        num_moth_S, num_buds = checker.get_num_mothers_and_buds_in_S()
        
        if num_moth_S == num_buds:
            return True
        
        category = 'number of buds different from number of mothers in S phase'
        ul_items = [
            f'Number of buds = {num_buds}', 
            f'Number of mothers in S phase = {num_moth_S}'
        ]
        txt = html_utils.paragraph(
            f'At frame n. {frame_i+1} the number of buds and number of '
            'mother cells in S phase are different!'
            f'{html_utils.to_list(ul_items)}'
        )
        self.sigWarning.emit(txt, category)
        return False
    
    def _check_mothers_multiple_buds(self, checker, frame_i):
        mother_IDs_with_multiple_buds = (
            checker.get_mother_IDs_with_multiple_buds()
        )
        if len(mother_IDs_with_multiple_buds) == 0:
            return True

        category = 'mother cells with multiple buds'
        txt = html_utils.paragraph(
            f'At frame n. {frame_i+1} '
            'the following mother cells have <b>multiple buds</b> assigned to it'
            f'<br><br>{mother_IDs_with_multiple_buds}'
        )
        self.sigWarning.emit(txt, category)
        return False
    
    def _check_cells_without_G1(self, checker, global_cca_df):
        IDs_cycles_without_G1 = (
            checker.get_IDs_cycles_without_G1(global_cca_df)
        )
        if len(IDs_cycles_without_G1) == 0:
            return True

        category = 'cell cycles without G1'
        txt = html_utils.paragraph(
            'Cell-ACDC requires that every cell cycle has at least '
            'one frame in G1.<br>'
            'The following pairs of <code>(ID, generation number)</code> '
            'do not satisfy this condition:<br><br>'
            f'{IDs_cycles_without_G1}'
        )
        self.sigWarning.emit(txt, category)
        return False
    
    def _check_will_divide_is_true(self, checker, global_cca_df):
        # NOTE: unfortunately this function performs pandas manipulations 
        # that are either not thread-safe or in any case are freezing the 
        # GUI. For now we don't run this until we find a solution
        return True
    
        IDs_will_divide_wrong = (
            checker.get_IDs_gen_num_will_divide_wrong(global_cca_df)
        )
        if len(IDs_will_divide_wrong) == 0:
            return True

        txt = html_utils.paragraph(
            'Cell-ACDC found that `will_divide` is annotated as True on the '
            'following <code>(ID, generation number)</code> cell<br>'
            'despite the fact that division is still not annotated on '
            'these cells <br><br>:'
            f'{IDs_will_divide_wrong}'
        )
        self.sigFixWillDivide.emit(txt, IDs_will_divide_wrong)
        return False
    
    def _check_buds_gen_num_zero(self, checker, frame_i):
        bud_IDs_gen_num_nonzero = (
            checker.get_bud_IDs_gen_num_nonzero()
        )
        if len(bud_IDs_gen_num_nonzero) == 0:
            return True

        category = 'buds whose generation number is not zero'
        txt = html_utils.paragraph(
            f'At frame n. {frame_i+1} '
            'the following bud IDs have generation number different from 0:'
            f'<br><br>{bud_IDs_gen_num_nonzero}'
        )
        self.sigWarning.emit(txt, category)
        return False
    
    def _check_mothers_gen_num_greater_one(self, checker, frame_i):
        moth_IDs_gen_num_non_greater_one = (
            checker.get_moth_IDs_gen_num_non_greater_one()
        )
        if len(moth_IDs_gen_num_non_greater_one) == 0:
            return True

        category = 'mothers whose generation number is < 1'
        txt = html_utils.paragraph(
            f'At frame n. {frame_i+1} '
            'the following mother cells have generation number &lt; 1:'
            f'<br><br>{moth_IDs_gen_num_non_greater_one}'
        )
        self.sigWarning.emit(txt, category)
        return False
    
    def _check_buds_G1(self, checker, frame_i):
        buds_G1 = (
            checker.get_buds_G1()
        )
        if len(buds_G1) == 0:
            return True

        category = 'buds in G1'
        txt = html_utils.paragraph(
            f'At frame n. {frame_i+1} '
            'the following bud IDs are in G1 (buds must be in S):'
            f'<br><br>{buds_G1}'
        )
        self.sigWarning.emit(txt, category)
        return False
    
    def _check_cell_S_rel_ID_zero(self, checker, frame_i):
        cell_S_rel_ID_zero = (
            checker.get_cell_S_rel_ID_zero()
        )
        if len(cell_S_rel_ID_zero) == 0:
            return True

        category = 'buds in G1'
        txt = html_utils.paragraph(
            f'At frame n. {frame_i+1} '
            'the following cell IDs in S phase do not have '
            '<code>relative_ID > 0</code>:'
            f'<br><br>{cell_S_rel_ID_zero}'
        )
        self.sigWarning.emit(txt, category)
        return False
    
    def _check_ID_rel_ID_mismatches(self, checker, frame_i):
        ID_rel_ID_mismatches = checker.get_ID_rel_ID_mismatches()
        if len(ID_rel_ID_mismatches) == 0:
            return True

        items = [
            f'Cell ID {ID} has relative ID = {relID}, '
            f'while cell ID {relID} has relative ID = {relID_of_relID}'
            for ID, relID, relID_of_relID in ID_rel_ID_mismatches
        ]
        category = '`ID-relative_ID` mismatches'
        txt = html_utils.paragraph(
            f'At frame n. {frame_i+1} '
            'there are the following `ID-relative_ID` mismatches:'
            f'{html_utils.to_list(items)}'
        )
        self.sigWarning.emit(txt, category)
        return False
    
    def _check_lonely_cells_in_S(self, checker, frame_i):
        lonely_cells_in_S = checker.get_lonely_cells_in_S()
        if len(lonely_cells_in_S) == 0:
            return True

        category = 'Lovely cells in S phase'
        txt = html_utils.paragraph(
            f'At frame n. {frame_i+1} '
            'the following cell IDs are in `S` phase but their `relative_ID` '
            f'does not exist:<br><br>'
            f'{lonely_cells_in_S}'
        )
        self.sigWarning.emit(txt, category)
        return False
    
    def _get_cca_df_copy(self, acdc_df):
        try:
            cca_df = pd.DataFrame(
                data=acdc_df[cca_df_colnames].values,
                columns=cca_df_colnames,
                index=acdc_df.index
            )
            return cca_df
        except KeyError as error:
            return 
        
    def check(self, posData):    
        self.isChecking = True
        checkpoints = (
            '_check_lonely_cells_in_S',
            '_check_equality_num_mothers_buds_in_S',
            '_check_mothers_multiple_buds',
            '_check_buds_gen_num_zero',
            '_check_mothers_gen_num_greater_one',
            '_check_buds_G1',
            '_check_cell_S_rel_ID_zero',
            '_check_ID_rel_ID_mismatches'
        )
        cca_dfs = []
        keys = []
        check_integrity_globally = True
        for frame_i, data_dict in enumerate(posData.allData_li):
            if self.abortChecking:
                check_integrity_globally = False
                break
            
            lab = data_dict['labels']
            if lab is None:
                break
            
            cca_df = data_dict.get('cca_df_checker')
            if cca_df is None:
                # There are no annotations at frame_i --> stop
                break
            
            IDs = data_dict['IDs']
            checker = core.CcaIntegrityChecker(cca_df, lab, IDs)
            
            for checkpoint in checkpoints:
                proceed = getattr(self, checkpoint)(checker, frame_i)
                if not proceed:
                    break
            
            if not proceed:
                check_integrity_globally = False
                break
            
            cca_dfs.append(cca_df)
            keys.append(frame_i)
        
        if check_integrity_globally and len(cca_dfs)>1:
            global_checkpoints = [
                '_check_cells_without_G1',
                # '_check_will_divide_is_true'
            ]
            # Check integrity globally
            global_cca_df = pd.concat(cca_dfs, keys=keys, names=['frame_i'])
            for checkpoint in global_checkpoints:
                proceed = getattr(self, checkpoint)(checker, global_cca_df)
                if not proceed:
                    break
        
        self.abortChecking = False
        self.isChecking = False
        time.sleep(1)
    
    @worker_exception_handler
    def run(self):
        while True:
            if self.exit:
                self.logger.log('Closing cell cycle integrity checker worker...')
                break
            elif not len(self.dataQ) == 0:
                if self.debug:
                    self.logger.log(
                        'Checking integrity of cell cycle annotations '
                        f'({len(self.dataQ)})...'
                    )
                data = self.dataQ.pop()
                self.check(data)
                if len(self.dataQ) == 0:
                    self.sigDone.emit()
            else:
                self.pause()
        self.isFinished = True
        self.finished.emit(self)
    
class ApplyImageFilterWorker(QObject):
    finished = Signal(object)
    critical = Signal(object)
    progress = Signal(str)
    
    def __init__(self, filter_func, input_data):
        QObject.__init__(self)
        self.filter_func = filter_func
        self.input_data = input_data
    
    @worker_exception_handler
    def run(self):
        self.progress.emit('Filtering image...')
        filtered_data = self.filter_func(self.input_data)
        self.finished.emit(filtered_data)

class MoveTempFilesWorker(QObject):
    def __init__(self, temp_files_to_move: Dict[os.PathLike, os.PathLike]):
        QObject.__init__(self)
        self.signals = signals()
        self.logger = workerLogger(self.signals.progress)
        self.temp_files_to_move = temp_files_to_move
    
    @worker_exception_handler
    def run(self):
        for src, dst in self.temp_files_to_move.items():
            self.logger.log(f'Saving channel data to: {dst}...')
            shutil.move(src, dst)
            tempDir = os.path.dirname(src)
            shutil.rmtree(tempDir)
            self.signals.progressBar.emit(1)
        self.signals.finished.emit(self)

class ResizeUtilWorker(BaseWorkerUtil):
    sigSetResizeProps = Signal(str)
    
    def emitSetResizeProps(self, input_path):
        self.mutex.lock()
        self.sigSetResizeProps.emit(input_path)
        self.waitCond.wait(self.mutex)
        self.mutex.unlock()
        return self.abort
    
    def __init__(self, mainWin):
        super().__init__(mainWin)
    
    def validateOutputPath(self, path):
        if path is None:
            return
        
        images_path = myutils.validate_images_path(path, create_dirs_tree=True)
        return images_path
    
    @worker_exception_handler
    def run(self):
        expPaths = self.mainWin.expPaths
        tot_exp = len(expPaths)
        
        self.signals.initProgressBar.emit(0)
        for i, (exp_path, pos_foldernames) in enumerate(expPaths.items()):
            abort = self.emitSetResizeProps(exp_path)
            if abort:
                self.signals.finished.emit(self)
                return
            
            tot_pos = len(pos_foldernames)
            for p, pos in enumerate(pos_foldernames):
                if self.abort:
                    self.signals.finished.emit(self)
                    return

                self.logger.log(
                    f'Processing experiment n. {i+1}/{tot_exp}, '
                    f'{pos} ({p+1}/{tot_pos})'
                )
                images_path = os.path.join(exp_path, pos, 'Images')
                
                
                rf = self.resizeFactor
                text_to_append = self.textToAppend
                images_path_out = self.validateOutputPath(self.expFolderpathOut)
                if images_path_out is None:
                    images_path_out = images_path
                resize.run(
                    images_path, rf, 
                    text_to_append=text_to_append, 
                    images_path_out=images_path_out
                )                
                
        self.signals.finished.emit(self)

class FucciPreprocessWorker(BaseWorkerUtil):
    sigAskAppendName = Signal(str)
    sigAskParams = Signal(object, object)
    sigAborted = Signal()

    def __init__(self, mainWin):
        super().__init__(mainWin)
    
    def emitAskParams(self, exp_path, pos_foldernames):
        self.mutex.lock()
        self.sigAskParams.emit(exp_path, pos_foldernames)
        self.waitCond.wait(self.mutex)
        self.mutex.unlock()
        return self.abort
    
    def applyPipeline(self, first_ch_data, second_ch_data, filter_kwargs):
        processed_data = np.zeros(first_ch_data.shape, dtype=np.uint8)
        pbar = tqdm(total=len(processed_data), ncols=100)
        with concurrent.futures.ThreadPoolExecutor() as executor:
            iterable = enumerate(zip(first_ch_data, second_ch_data))
            func = partial(
                core.fucci_pipeline_executor_map, **filter_kwargs
            )
            result = executor.map(func, iterable)
            for frame_i, processed_img in result:
                processed_img = skimage.exposure.rescale_intensity(processed_img, out_range=(0, 255))
                processed_img = processed_img.astype(np.uint8)
                processed_data[frame_i] = processed_img
                pbar.update()
        pbar.close()
        
        return processed_data
    
    @worker_exception_handler
    def run(self):
        debugging = False
        expPaths = self.mainWin.expPaths
        tot_exp = len(expPaths)
        self.signals.initProgressBar.emit(0)
        for i, (exp_path, pos_foldernames) in enumerate(expPaths.items()):
            self.errors = {}
            tot_pos = len(pos_foldernames)

            self.mainWin.infoText = f'Setup parameters'
            
            if i == 0:
                abort = self.emitAskParams(exp_path, pos_foldernames)
                if abort:
                    self.sigAborted.emit()
                    return
            
            # Ask appendend name
            self.mutex.lock()
            self.sigAskAppendName.emit(self.basename)
            self.waitCond.wait(self.mutex)
            self.mutex.unlock()
            if self.abort:
                self.sigAborted.emit()
                return

            appendedName = self.appendedName
            self.signals.initProgressBar.emit(len(pos_foldernames))
            for p, pos in enumerate(pos_foldernames):
                if self.abort:
                    self.sigAborted.emit()
                    return

                self.logger.log(
                    f'Processing experiment n. {i+1}/{tot_exp}, '
                    f'{pos} ({p+1}/{tot_pos})'
                )

                images_path = os.path.join(exp_path, pos, 'Images')
                
                self.logger.log(
                    f'Loading {self.firstChannelName} channel data...'
                )
                first_ch_filepath = load.get_filename_from_channel(
                    images_path, self.firstChannelName
                )
                first_ch_data = load.load_image_file(first_ch_filepath)
                
                self.logger.log(
                    f'Loading {self.secondChannelName} channel data...'
                )
                second_ch_filepath = load.get_filename_from_channel(
                    images_path, self.secondChannelName
                )
                second_ch_data = load.load_image_file(second_ch_filepath)
                
                self.logger.log(
                    'Applying FUCCI pre-processing pipeline...\n'
                )
                processed_data = self.applyPipeline(
                    first_ch_data, second_ch_data, self.fucciFilterKwargs
                )
                
                basename, chNames = myutils.getBasenameAndChNames(images_path)
                _, ext = os.path.splitext(first_ch_filepath)
                processed_filename = f'{basename}{appendedName}{ext}'
                processed_filepath = os.path.join(
                    images_path, processed_filename
                )
                self.logger.log(
                    f'Saving pre-processed images to "{processed_filepath}"...'
                )
                io.save_image_data(processed_filepath, processed_data)
                                
                self.signals.progressBar.emit(1)

        self.signals.finished.emit(self)

class SimpleWorker(QObject):
    def __init__(self, posData, func, func_args=None, func_kwargs=None):
        QObject.__init__(self)
        self.posData = posData
        self.signals = signals()
        self.output = {}
        
        if func_args is None:
            func_args = []
        
        if func_kwargs is None:
            func_kwargs = {}
        
        self.func = func
        self.func_args = func_args
        self.func_kwargs = func_kwargs
        self.posData = posData
    
    @worker_exception_handler
    def run(self):
        self.result = self.func(
            self.posData, *self.func_args, **self.func_kwargs
        )
        self.signals.finished.emit(self.output)

class SaveProcessedDataWorker(QObject):
    def __init__(
            self, 
            allPosData: Iterable['load.loadData'], 
            appended_text_filename: str
        ):
        QObject.__init__(self)
        self.allPosData = allPosData
        self.signals = signals()
        self.logger = workerLogger(self.signals.progress)
        self.appended_text_filename = appended_text_filename
    
    @worker_exception_handler
    def run(self):
        self.signals.initProgressBar.emit(0)
        for posData in self.allPosData:
            processed_filename = (
                f'{posData.basename}{posData.user_ch_name}_'
                f'{self.appended_text_filename}{posData.ext}'
            )
            processed_filepath = os.path.join(
                posData.images_path, processed_filename
            )
            self.logger.log(f'Saving {processed_filepath}...')
            processed_data = posData.preprocessedDataArray()
            if processed_data is None:
                self.logger.log(
                    f'[WARNING]: {posData.pos_foldername} does not have '
                    'preprocessed data. Skipping it.'
                )
                continue
                
            io.save_image_data(processed_filepath, processed_data)
        
        self.signals.finished.emit(self)

class SaveCombinedChannelsWorker(QObject):
    sigDebugShowImg = Signal(object)
    def __init__(
            self, 
            allPosData: Iterable['load.loadData'], 
            appended_text_filename: str,
            debug: bool = False
        ):
        QObject.__init__(self)
        self.allPosData = allPosData
        self.signals = signals()
        self.logger = workerLogger(self.signals.progress)
        self.appended_text_filename = appended_text_filename
        self.debug = debug
    
    @worker_exception_handler
    def run(self):
        self.signals.initProgressBar.emit(0)
        for posData in self.allPosData:
            processed_filename = (
                f'{posData.basename}'
                f'{self.appended_text_filename}{posData.ext}'
            )
            processed_filepath = os.path.join(
                posData.images_path, processed_filename
            )
            self.logger.log(f'Saving {processed_filepath}...')
            processed_data = posData.combinedChannelsDataArray()
            if processed_data is None:
                self.logger.log(
                    f'[WARNING]: {posData.pos_foldername} does not have '
                    'combined channels data. Skipping it.'
                )
                continue
            if self.debug:
                printl(processed_data.shape)
                printl(processed_data.dtype)
                printl(processed_data.min())
                printl(processed_data.max())
                printl(processed_filepath)
                self.sigDebugShowImg.emit(processed_data)
            # cellacdc.plot.imshow(processed_data) 
            io.save_image_data(processed_filepath, processed_data)
        
        self.signals.finished.emit(self)

class CustomPreprocessWorkerGUI(QObject):
    sigDone = Signal(object, str)
    sigPreviewDone = Signal(object, tuple)
    sigIsQueueEmpty = Signal(bool)
    
    def __init__(self, mutex, waitCond):
        QObject.__init__(self)
        self.signals = signals()
        self.mutex = mutex
        self.waitCond = waitCond
        self.logger = workerLogger(self.signals.progress)
        self.dataQ = deque(maxlen=2)
        self.exit = False
        self.wait = True
        self._abort = False
    
    def enqueue(
            self, 
            func: Callable,
            image: np.ndarray, 
            recipe: Dict[str, Any],
            key: Tuple[int, int, Union[int, str]]
        ):
        self.dataQ.append((func, image, recipe, key))
        if len(self.dataQ) == 1:
            self.sigIsQueueEmpty.emit(False)
            # Wake up worker upon inserting first element
            self.wakeUp()
    
    def wakeUp(self):
        self.wait = False
        self.waitCond.wakeAll()
    
    def pause(self):
        self.wait = True
        self.mutex.lock()
        self.waitCond.wait(self.mutex)
        self.mutex.unlock()
    
    def abort(self):
        self._abort = True
    
    def stop(self):
        self.abort()
        self.exit = True
        self.waitCond.wakeAll()
        self.signals.finished.emit(self)
    
    def setupJob(
            self, 
            func: Callable, 
            image_data: np.ndarray, 
            recipe: Dict[str, Any],
            how: str
        ):
        self._func = func
        self._image_data = image_data
        self._recipe = recipe
        self._how = how
    
    def runJob(self, image=None, recipe=None):
        if image is None:
            image = self._image_data.copy()
        if recipe is None:
            recipe = self._recipe
        
        return self.applyRecipe(self._func, image, recipe)
        
    def applyRecipe(
            self, 
            func: Callable, 
            image: np.ndarray, 
            recipe: List[Dict[str, Any]]
        ):
        preprocessed_data = func(image, recipe)

        keep_input_data_type = recipe[0].get('keep_input_data_type', True)
        if not keep_input_data_type:
            return preprocessed_data

        try:
            preprocessed_data = myutils.convert_to_dtype(
                preprocessed_data, image.dtype
            )
        except Exception as err:
            preprocessed_data = preprocessed_data.astype(image.dtype)
        return preprocessed_data
        
    @worker_exception_handler
    def run(self):
        while True:
            if self.exit:
                self.logger.log('Closing pre-processing worker...')
                break
            elif self.wait:
                self.logger.log('Pre-processing worker paused.')
                self.pause()
            elif len(self.dataQ) > 0:
                func, image, recipe, key = self.dataQ.pop()
                processed_data = self.applyRecipe(func, image, recipe)
                self.sigPreviewDone.emit(processed_data, key)
                if len(self.dataQ) == 0:
                    self.wait = True
                    self.sigIsQueueEmpty.emit(True)
            else:
                self.logger.log('Pre-processing worker resumed.')
                processed_data = self.runJob()
                self.sigDone.emit(processed_data, self._how)
                self.wait = True

        self.signals.finished.emit(self)

class CombineWorkerGUI(CustomPreprocessWorkerGUI):
    sigDone = Signal(object, list)
    sigPreviewDone = Signal(object, list)
    sigAskLoadFluoChannels = Signal(list, object)

    def __init__(self, mutex, waitCond, logger_func: Callable,):
#                 signals_parent=None):
        super().__init__(mutex, waitCond)

        self.waitCondLoadFluoChannels = QWaitCondition()
        self.logger_func = logger_func

        # if not signals_parent:
        #     signals_parent = signals()

        # self.signals = signals_parent

    def enqueue(
            self,
            data,
            steps: Dict[str, Any],
            key: Tuple[int, int, Union[int, str]],
            keep_input_data_type: bool
        ):
        self.dataQ.append((data, steps, key, keep_input_data_type))
        if len(self.dataQ) == 1:
            self.sigIsQueueEmpty.emit(False)
            # Wake up worker upon inserting first element
            self.wakeUp()

    def setupJob(
            self, 
            data: Dict[str, np.ndarray], 
            steps: Dict[str, Any],
            keep_input_data_type: bool,
            key: Tuple[Union[int, None], Union[int, None], Union[int, None]]
        ):
        self._key = key
        self._steps = steps
        self._data = data
        self._keep_input_data_type = keep_input_data_type

    def runJob(self, data=None, steps=None, keep_input_data_type=None, key=None):
        if data is None:
            data = self._data
        if steps is None:
            steps = self._steps
        if keep_input_data_type is None:
            keep_input_data_type = self._keep_input_data_type
        if key is None:
            key = self._key

        if not steps:
            return

        return self.applySteps(data, steps, keep_input_data_type, key)
    
    def applySteps(
            self, 
            data: Dict[str, np.ndarray], 
            steps: List[Dict[str, Any]],
            keep_input_data_type: bool,
            key: Tuple[Union[int, None], Union[int, None], Union[int, None]]
        ):

        new_keys = []
        key = list(key)
        if key[0] is None:
            pos_number = len(data)
            key[0] = list(range(pos_number))
        else:
            key[0] = [key[0]]

        for pos_i in key[0]:
            new_keys_per_pos = [[pos_i]]
            if key[1] is None:
                frames = data[pos_i].SizeT
                new_keys_per_pos.append(list(range(frames)))
            else:
                new_keys_per_pos.append([key[1]])
            
            if key[2] is None:
                z_slices = data[pos_i].SizeZ
                if not z_slices:
                    z_slices = 1
                new_keys_per_pos.append(list(range(z_slices)))
            else:
                new_keys_per_pos.append([key[2]])

            new_keys_per_pos = list(itertools.product(*new_keys_per_pos))
            new_keys.extend(new_keys_per_pos)

        output_imgs, out_keys = core.combine_channels_multithread_return_imgs(
            steps=steps,
            data=data,
            keep_input_data_type=keep_input_data_type,
            keys=new_keys,
            logger_func=self.logger,
            signals=self.signals,

        )
        return output_imgs, out_keys

    def requiredChannels(self, steps=None, pos_i=None):
        if steps is None:
            steps = self._steps
        
        requ_steps = core.get_selected_channels(steps)

        if pos_i is None:
            pos_i = self._key[0]

        return requ_steps, pos_i

    @worker_exception_handler
    def run(self):
        while True:
            if self.exit:
                self.logger.log('Closing combining channels worker...')
                break
            elif self.wait:
                self.logger.log('Combining channels worker paused.')
                self.pause()
            elif len(self.dataQ) > 0:
                data, steps, key, keep_input_data_type = self.dataQ.pop()
                requ_steps, pos_i = self.requiredChannels(steps, key[0])
                self.emitsigAskLoadFluoChannels(requ_steps, pos_i)
                output_imgs, out_keys = self.applySteps(data, steps, keep_input_data_type, key)
                self.sigPreviewDone.emit(output_imgs, out_keys)
                if len(self.dataQ) == 0:
                    self.wait = True
                    self.sigIsQueueEmpty.emit(True)
            else:
                self.logger.log('Combining channels worker resumed.')
                requ_steps, pos_i = self.requiredChannels()
                self.emitsigAskLoadFluoChannels(requ_steps, pos_i)
                output_imgs, out_keys = self.runJob()
                self.sigDone.emit(output_imgs, out_keys)
                self.wait = True

        self.signals.finished.emit(self)
    
    def emitsigAskLoadFluoChannels(self, requChannels, pos_i):
        self.mutex.lock()
        self.sigAskLoadFluoChannels.emit(requChannels, pos_i)
        self.waitCondLoadFluoChannels.wait(self.mutex)
        self.mutex.unlock()
        return self.abort

    def wake_waitCondLoadFluoChannels(self):
        self.mutex.lock()
        self.waitCondLoadFluoChannels.wakeAll()
        self.mutex.unlock()
        
class CustomPreprocessWorkerUtil(BaseWorkerUtil):
    sigAskAppendName = Signal(str)
    sigAskSetupRecipe = Signal(object, object)
    sigAborted = Signal()

    def __init__(self, mainWin):
        super().__init__(mainWin)
    
    def emitAskSetupRecipe(self, exp_path, pos_foldernames):
        self.mutex.lock()
        self.sigAskSetupRecipe.emit(exp_path, pos_foldernames)
        self.waitCond.wait(self.mutex)
        self.mutex.unlock()
        return self.abort
    
    def applyPipeline(
            self, 
            images_path: os.PathLike,
            channel_names: Iterable[str],
            recipe: List[Dict[str, Any]],
            appended_text_filename: str
        ):
        posData = None        
        preprocessed_data = {}
        for channel in channel_names:
            self.logger.log(f'Loading {channel} channel data...')
            ch_filepath = load.get_filename_from_channel(images_path, channel)
            ch_image_data = load.load_image_file(ch_filepath)
            if posData is None:
                posData = load.loadData(ch_filepath, channel)
                posData.getBasenameAndChNames()
                posData.buildPaths()
                posData.loadOtherFiles(
                    load_segm_data=False,
                    load_metadata=True,
                )
            if posData.SizeT == 1:
                ch_image_data = (ch_image_data,)

            preprocessed_ch_data = core.preprocess_image_from_recipe_multithread(
                ch_image_data, recipe
            )
            
            keep_input_data_type = recipe[0].get('keep_input_data_type', True)
            if keep_input_data_type:
                preprocessed_ch_data = myutils.convert_to_dtype(
                    preprocessed_ch_data, ch_image_data.dtype
                )

            _, ext = os.path.splitext(ch_filepath)
            basename = posData.basename
            processed_filename = (
                f'{basename}{channel}_{appended_text_filename}{ext}'
            )
            preprocessed_data[processed_filename] = preprocessed_ch_data
            
        return preprocessed_data
    
    @worker_exception_handler
    def run(self):
        debugging = False
        expPaths = self.mainWin.expPaths
        tot_exp = len(expPaths)
        self.signals.initProgressBar.emit(0)
        for i, (exp_path, pos_foldernames) in enumerate(expPaths.items()):
            self.errors = {}
            tot_pos = len(pos_foldernames)

            self.mainWin.infoText = 'Setup recipe'
            
            if i == 0:
                abort = self.emitAskSetupRecipe(exp_path, pos_foldernames)
                if abort:
                    self.sigAborted.emit()
                    return
            
                # Ask append name
                self.mutex.lock()
                basename = f'{self.basename}{self.selectedChannels[0]}_'
                self.sigAskAppendName.emit(basename)
                self.waitCond.wait(self.mutex)
                self.mutex.unlock()
                if self.abort:
                    self.sigAborted.emit()
                    return

            printl(self.appendedName)
            
            appendedName = self.appendedName
            self.signals.initProgressBar.emit(len(pos_foldernames))
            for p, pos in enumerate(pos_foldernames):
                if self.abort:
                    self.sigAborted.emit()
                    return

                self.logger.log(
                    f'Processing experiment n. {i+1}/{tot_exp}, '
                    f'{pos} ({p+1}/{tot_pos})'
                )

                images_path = os.path.join(exp_path, pos, 'Images')                
                self.logger.log(
                    'Applying custom pre-processing recipe...\n'
                )
                processed_data = self.applyPipeline(
                    images_path, self.selectedChannels, 
                    self.recipe, appendedName
                )
                
                for filename, preprocessed_ch_data in processed_data.items():
                    preprocessed_filepath = os.path.join(images_path, filename)
                    self.logger.log(
                        f'Saving pre-processed images to '
                        f'"{preprocessed_filepath}"...'
                    )
                    
                    io.save_image_data(
                        preprocessed_filepath, preprocessed_ch_data
                    )                                
                self.signals.progressBar.emit(1)

        self.signals.finished.emit(self)

class CombineChannelsWorkerUtil(BaseWorkerUtil):
    sigAskAppendName = Signal(str)
    sigAskSetup = Signal(object)
    sigAborted = Signal()

    def __init__(self, mainWin, mutex=None, waitCond=None):
        super().__init__(mainWin)
    
    def emitAskSetup(self, expPaths):
        self.mutex.lock()
        self.sigAskSetup.emit(expPaths)
        self.waitCond.wait(self.mutex)
        self.mutex.unlock()
        return self.abort
    
    def applyPipeline(
            self, 
            image_paths: os.PathLike,
            steps:  Dict[str, Dict[str, Any]],
            appended_text_filename: str,
            keep_input_data_type: bool,
        ):

        channel_name_first = steps[1]['channel']
        save_filepaths = []
        for image_path in image_paths:
            ch_filepath = load.get_filename_from_channel(image_path, channel_name_first)

            _, ext = os.path.splitext(ch_filepath)

            posData = load.loadData(ch_filepath, channel_name_first) 
            posData.getBasenameAndChNames()
            posData.buildPaths()
            posData.loadOtherFiles(
                load_segm_data=False,
                load_metadata=True,
            )

            basename = posData.basename
            savename = (
                f'{basename}{appended_text_filename}{ext}'
            )
        
            save_filepaths = save_filepaths + [os.path.join(image_path, savename)]

        core.combine_channels_multithread(
            steps=steps,
            image_paths=image_paths,
            keep_input_data_type=keep_input_data_type,
            save_filepaths=save_filepaths,
            signals=self.signals,
            logger_func=self.logger.log,
            )
    
    @worker_exception_handler
    def run(self):

        self.signals.initProgressBar.emit(0)

        expPaths = self.mainWin.expPaths
        abort = self.emitAskSetup(expPaths)
        if abort:
            self.sigAborted.emit()
            return
    
        # Ask append name
        self.mutex.lock()
        basename = f'{self.basename}'
        self.sigAskAppendName.emit(basename)
        self.waitCond.wait(self.mutex)
        self.mutex.unlock()
        if self.abort:
            self.sigAborted.emit()
            return

        appendedName = self.appendedName

        selectedSteps = self.selectedSteps

        self.logger.log('Applying pipeline...')
        self.logger.log('Selected steps:')
        for step in selectedSteps.values():
            self.logger.log(step)
            
        image_paths = []
        for exp_path, pos_foldernames in expPaths.items():
            image_paths += [os.path.join(exp_path, pos, 'Images') for pos in pos_foldernames]

        self.signals.initProgressBar.emit(len(pos_foldernames))
        self.applyPipeline(
            image_paths,
            selectedSteps,
            appendedName,
            self.keepInputDataType
        )

        self.signals.finished.emit(self)

class saveDataWorker(QObject):
    finished = Signal()
    progress = Signal(str)
    sigLog = Signal(str)
    progressBar = Signal(int, int, float)
    critical = Signal(object)
    addMetricsCritical = Signal(str, str)
    regionPropsCritical = Signal(str, str)
    criticalPermissionError = Signal(str)
    metricsPbarProgress = Signal(int, int)
    askZsliceAbsent = Signal(str, object)
    customMetricsCritical = Signal(str, str)
    sigCombinedMetricsMissingColumn = Signal(str, str)
    sigDebug = Signal(object)

    def __init__(self, mainWin):
        QObject.__init__(self)
        self.mainWin = mainWin
        self.saveWin = mainWin.saveWin
        self.mutex = mainWin.mutex
        self.waitCond = mainWin.waitCond
        self.customMetricsErrors = {}
        self.addMetricsErrors = {}
        self.regionPropsErrors = {}
        self.abort = False
    
    def _check_zSlice(self, posData, frame_i):
        if posData.SizeZ == 1:
            return True
        
        # Iteare fluo channels and get 2D data from 3D if needed
        filenames = posData.fluo_data_dict.keys()
        for chName, filename in zip(posData.loadedChNames, filenames):
            idx = (filename, frame_i)
            try:
                if posData.segmInfo_df.at[idx, 'resegmented_in_gui']:
                    col = 'z_slice_used_gui'
                else:
                    col = 'z_slice_used_dataPrep'
                z_slice = posData.segmInfo_df.at[idx, col]
            except KeyError:
                try:
                    # Try to see if the user already selected z-slice in prev pos
                    segmInfo_df = pd.read_csv(posData.segmInfo_df_csv_path)
                    index_col = ['filename', 'frame_i']
                    posData.segmInfo_df = segmInfo_df.set_index(index_col)
                    col = 'z_slice_used_dataPrep'
                    z_slice = posData.segmInfo_df.at[idx, col]
                except KeyError as e:
                    self.progress.emit(
                        f'z-slice for channel "{chName}" absent. '
                        'Follow instructions on pop-up dialogs.'
                    )
                    self.mutex.lock()
                    self.askZsliceAbsent.emit(filename, posData)
                    self.waitCond.wait(self.mutex)
                    self.mutex.unlock()
                    if self.abort:
                        return False
                    self.progress.emit(
                        f'Saving (check terminal for additional progress info)...'
                    )
                    segmInfo_df = pd.read_csv(posData.segmInfo_df_csv_path)
                    index_col = ['filename', 'frame_i']
                    posData.segmInfo_df = segmInfo_df.set_index(index_col)
                    col = 'z_slice_used_dataPrep'
                    z_slice = posData.segmInfo_df.at[idx, col]
        return True
    
    def addDerivedCellCycleColumns(self, all_frames_acdc_df):
        try:
            all_frames_acdc_df = cca_functions.add_derived_cell_cycle_columns(
                all_frames_acdc_df.copy()
            )
        except Exception as err:
            self.sigLog.emit(traceback.format_exc())
        
        return all_frames_acdc_df
        
    def _emitSigDebug(self, stuff_to_debug):
        self.mutex.lock()
        self.sigDebug.emit(stuff_to_debug)
        self.waitCond.wait(self.mutex)
        self.mutex.unlock()

    def addMetrics_acdc_df(self, stored_df, rp, frame_i, lab, posData):
        yx_pxl_to_um2 = posData.PhysicalSizeY*posData.PhysicalSizeX
        vox_to_fl_3D = (
            posData.PhysicalSizeY*posData.PhysicalSizeX*posData.PhysicalSizeZ
        )

        manualBackgrLab = posData.manualBackgroundLab
        manualBackgrRp = None
        if manualBackgrLab is not None:
            manualBackgrRp = skimage.measure.regionprops(manualBackgrLab)
        isZstack = posData.SizeZ > 1
        isSegm3D = self.mainWin.isSegm3D
        all_channels_metrics = self.mainWin.metricsToSave
        size_metrics_to_save = self.mainWin.sizeMetricsToSave
        regionprops_to_save = self.mainWin.regionPropsToSave
        metrics_func = self.mainWin.metrics_func
        custom_func_dict = self.mainWin.custom_func_dict
        bkgr_metrics_params = self.mainWin.bkgr_metrics_params
        
        foregr_metrics_params = self.mainWin.foregr_metrics_params
        concentration_metrics_params = self.mainWin.concentration_metrics_params
        custom_metrics_params = self.mainWin.custom_metrics_params
        calc_for_each_zslice_mapper = self.mainWin.calc_for_each_zslice_mapper
        calc_size_for_each_zslice = self.mainWin.calc_size_for_each_zslice
        ch_indipend_custom_func_params = (
            self.mainWin.ch_indipend_custom_func_params
        )

        # Pre-populate columns with zeros
        all_columns = list(size_metrics_to_save)
        for channel, metrics in all_channels_metrics.items():
            all_columns.extend(metrics)
        all_columns.extend(regionprops_to_save)

        df_shape = (len(stored_df), len(all_columns))
        data = np.zeros(df_shape)
        df = pd.DataFrame(data=data, index=stored_df.index, columns=all_columns)
        # df = df.loc[:, ~df.columns.duplicated()].copy()
        df = df.combine_first(stored_df)

        # Check if z-slice is present for 3D z-stack data
        proceed = self._check_zSlice(posData, frame_i)
        if not proceed:
            return

        df = measurements.add_size_metrics(
            df, rp, size_metrics_to_save, isSegm3D, yx_pxl_to_um2, 
            vox_to_fl_3D, calc_size_for_each_zslice=calc_size_for_each_zslice
        )
        
        # Get background masks
        autoBkgr_masks = measurements.get_autoBkgr_mask(
            lab, isSegm3D, posData, frame_i
        )
        # self._emitSigDebug((lab, frame_i, autoBkgr_masks))
        
        autoBkgr_mask, autoBkgr_mask_proj = autoBkgr_masks
        dataPrepBkgrROI_mask = measurements.get_bkgrROI_mask(posData, isSegm3D)
        
        all_channels_foregr_data = {}
        all_channels_foregr_imgs = {}
        all_channels_z_slices = {}
        
        # Iterate channels
        iter_channels = zip(
            posData.loadedChNames, 
            posData.fluo_data_dict.items()
        )
        for channel, (filename, channel_data) in iter_channels:
            foregr_img = channel_data[frame_i]

            # Get the z-slice if we have z-stacks
            z = posData.zSliceSegmentation(filename, frame_i)
            
            # Get the background data
            bkgr_data = measurements.get_bkgr_data(
                foregr_img, posData, filename, frame_i, autoBkgr_mask, z,
                autoBkgr_mask_proj, dataPrepBkgrROI_mask, isSegm3D, lab
            )
            
            foregr_data = measurements.get_foregr_data(foregr_img, isSegm3D, z)
            
            all_channels_foregr_data[channel] = foregr_data
            all_channels_foregr_imgs[channel] = foregr_img
            all_channels_z_slices[channel] = z

            # Compute background values
            df = measurements.add_bkgr_values(
                df, bkgr_data, bkgr_metrics_params[channel], metrics_func,
                manualBackgrRp=manualBackgrRp, foregr_data=foregr_data
            )

            # Iterate objects and compute foreground metrics
            df = measurements.add_foregr_standard_metrics(
                df, rp, channel, foregr_data, 
                foregr_metrics_params[channel], 
                metrics_func, isSegm3D, 
                lab, foregr_img, 
                manualBackgrRp=manualBackgrRp,
                z_slice=z
            )

            if not calc_for_each_zslice_mapper.get(channel, False):
                continue
            
            # Repeat measureemnts for each z-slice
            pbar_z = tqdm(
                total=posData.SizeZ, desc='Computing for z-slices: ', 
                ncols=100, leave=False, unit='z-slice'
            )
            for z in range(posData.SizeZ):
                # Get the background data
                bkgr_data = measurements.get_bkgr_data(
                    foregr_img, posData, filename, frame_i, autoBkgr_mask, z,
                    autoBkgr_mask_proj, dataPrepBkgrROI_mask, isSegm3D, lab
                )
                bkgr_data = {
                    'autoBkgr': {'zSlice': bkgr_data['autoBkgr']['zSlice']},
                    'dataPrepBkgr': {'zSlice': bkgr_data['dataPrepBkgr']['zSlice']}
                }
                
                foregr_data = measurements.get_foregr_data(
                    foregr_img, isSegm3D, z
                )
                foregr_data = {'zSlice': foregr_data['zSlice']}

                # Compute background values
                df = measurements.add_bkgr_values(
                    df, bkgr_data, bkgr_metrics_params[channel], metrics_func,
                    manualBackgrRp=manualBackgrRp, foregr_data=foregr_data,
                    text_to_append_to_col=str(z)
                )

                # Iterate objects and compute foreground metrics
                df = measurements.add_foregr_standard_metrics(
                    df, rp, channel, foregr_data, 
                    foregr_metrics_params[channel], 
                    metrics_func, isSegm3D, 
                    lab, foregr_img, 
                    manualBackgrRp=manualBackgrRp,
                    z_slice=z, text_to_append_to_col=str(z)
                )
                pbar_z.update()
            pbar_z.close()

        df = measurements.add_concentration_metrics(
            df, concentration_metrics_params
        )
        
        # Add region properties
        try:
            df, rp_errors = measurements.add_regionprops_metrics(
                df, lab, regionprops_to_save, logger_func=self.progress.emit
            )
            if rp_errors:
                print('')
                self.progress.emit(
                    'WARNING: Some objects had the following errors:\n'
                    f'{rp_errors}\n'
                    'Region properties with errors were saved as `Not A Number`.'
                )
        except Exception as error:
            traceback_format = traceback.format_exc()
            self.regionPropsCritical.emit(traceback_format, str(error))

        df = self.addCustomMetrics(
            posData, frame_i, isSegm3D, df, rp, custom_metrics_params, 
            lab, calc_for_each_zslice_mapper
        )
        
        df = measurements.add_ch_indipend_custom_metrics(
            df, rp, all_channels_foregr_data, 
            ch_indipend_custom_func_params, 
            isSegm3D, lab, all_channels_foregr_imgs, 
            all_channels_z_slices=all_channels_z_slices,
            customMetricsCritical=self.customMetricsCritical, 
        )
        
        # Remove 0s columns
        df = df.loc[:, (df != -2).any(axis=0)]

        return df

    def addCustomMetrics(
            self, posData, frame_i, isSegm3D, df, rp, custom_metrics_params, 
            lab, calc_for_each_zslice_mapper
        ):
        iter_channels = zip(
            posData.loadedChNames, 
            posData.fluo_data_dict.items()
        )
        # Add custom measurements
        for channel, (filename, channel_data) in iter_channels:
            foregr_img = channel_data[frame_i]
            
            iter_other_channels = zip(
                posData.loadedChNames, 
                posData.fluo_data_dict.items()
            )
            other_channels_foregr_imgs = {
                ch:ch_data[frame_i] for ch, (_, ch_data) in iter_other_channels
                if ch != channel
            }
            
            # Get the z-slice if we have z-stacks
            z = posData.zSliceSegmentation(filename, frame_i)
            
            foregr_data = measurements.get_foregr_data(foregr_img, isSegm3D, z)
            
            df = measurements.add_custom_metrics(
                df, rp, channel, foregr_data, 
                custom_metrics_params[channel], 
                isSegm3D, lab, foregr_img, 
                other_channels_foregr_imgs,
                z_slice=z,
                customMetricsCritical=self.customMetricsCritical,
            )
            
            if not calc_for_each_zslice_mapper.get(channel, False):
                continue
            
            # Repeat measureemnts for each z-slice
            pbar_z = tqdm(
                total=posData.SizeZ, desc='Computing for z-slices: ', 
                ncols=100, leave=False, unit='z-slice'
            )
            for z in range(posData.SizeZ):
                foregr_data = measurements.get_foregr_data(
                    foregr_img, isSegm3D, z
                )
                foregr_data = {'zSlice': foregr_data['zSlice']}
                
                df = measurements.add_custom_metrics(
                    df, rp, channel, foregr_data, 
                    custom_metrics_params[channel], 
                    isSegm3D, lab, foregr_img, 
                    other_channels_foregr_imgs,
                    z_slice=z,
                    text_to_append_to_col=str(z),
                    customMetricsCritical=self.customMetricsCritical, 
                )
        
        return df
    
    def _dfEvalEquation(self, df, newColName, expr):
        try:
            df[newColName] = df.eval(expr)
        except pd.errors.UndefinedVariableError as error:
            self.sigCombinedMetricsMissingColumn.emit(str(error), newColName)
        
        try:
             df[newColName] = df.eval(expr)
        except Exception as error:
            self.customMetricsCritical.emit(
                traceback.format_exc(), newColName
            )

    def _removeDeprecatedRows(self, df):
        v1_2_4_rc25_deprecated_cols = [
            'editIDclicked_x', 'editIDclicked_y',
            'editIDnewID', 'editIDnewIDs'
        ]
        df = df.drop(columns=v1_2_4_rc25_deprecated_cols, errors='ignore')

        # Remove old gui_ columns from version < v1.2.4.rc-7
        gui_columns = df.filter(regex='gui_*').columns
        df = df.drop(columns=gui_columns, errors='ignore')
        cell_id_cols = df.filter(regex='Cell_ID.*').columns
        df = df.drop(columns=cell_id_cols, errors='ignore')
        time_seconds_cols = df.filter(regex='time_seconds.*').columns
        df = df.drop(columns=time_seconds_cols, errors='ignore')
        df = df.drop(columns='relative_ID_tree', errors='ignore')
        df = df.drop(columns=['level_0', 'index'], errors='ignore')

        return df

    def addCombineMetrics_acdc_df(self, posData, df):
        # Add channel specifc combined metrics (from equations and 
        # from user_path_equations sections)
        config = posData.combineMetricsConfig
        for chName in posData.loadedChNames:
            metricsToSkipChannel = self.mainWin.metricsToSkip.get(chName, [])
            posDataEquations = config['equations']
            userPathChEquations = config['user_path_equations']
            for newColName, equation in posDataEquations.items():
                if not newColName.startswith(chName):
                    continue
                if newColName in metricsToSkipChannel:
                    continue
                self._dfEvalEquation(df, newColName, equation)
            for newColName, equation in userPathChEquations.items():
                if not newColName.startswith(chName):
                    continue
                if newColName in metricsToSkipChannel:
                    continue
                self._dfEvalEquation(df, newColName, equation)

        # Add mixed channels combined metrics
        mixedChannelsEquations = config['mixed_channels_equations']
        for newColName, equation in mixedChannelsEquations.items():
            if newColName in self.mainWin.mixedChCombineMetricsToSkip:
                continue
            cols = re.findall(r'[A-Za-z0-9]+_[A-Za-z0-9_]+', equation)
            if all([col in df.columns for col in cols]):
                self._dfEvalEquation(df, newColName, equation)
    
    def addVelocityMeasurement(self, acdc_df, prev_lab, lab, posData):
        if 'velocity_pixel' not in self.mainWin.sizeMetricsToSave:
            return acdc_df
        
        if 'velocity_um' not in self.mainWin.sizeMetricsToSave:
            spacing = None 
        elif self.mainWin.isSegm3D:
            spacing = np.array([
                posData.PhysicalSizeZ, 
                posData.PhysicalSizeY, 
                posData.PhysicalSizeX
            ])
        else:
            spacing = np.array([
                posData.PhysicalSizeY, 
                posData.PhysicalSizeX
            ])
        velocities_pxl, velocities_um = core.compute_twoframes_velocity(
            prev_lab, lab, spacing=spacing
        )
        acdc_df['velocity_pixel'] = velocities_pxl
        acdc_df['velocity_um'] = velocities_um
        return acdc_df

    def addVolumeMetrics(self, df, rp, posData):
        PhysicalSizeY = posData.PhysicalSizeY
        PhysicalSizeX = posData.PhysicalSizeX
        yx_pxl_to_um2 = PhysicalSizeY*PhysicalSizeX
        vox_to_fl_3D = PhysicalSizeY*PhysicalSizeX*posData.PhysicalSizeZ
        
        init_list = [-2]*len(rp)
        IDs = init_list.copy()
        IDs_vol_vox = init_list.copy()
        IDs_area_pxl = init_list.copy()
        IDs_vol_fl = init_list.copy()
        IDs_area_um2 = init_list.copy()
        if self.mainWin.isSegm3D:
            IDs_vol_vox_3D = init_list.copy()
            IDs_vol_fl_3D = init_list.copy()

        for i, obj in enumerate(rp):
            IDs[i] = obj.label
            IDs_vol_vox[i] = obj.vol_vox
            IDs_vol_fl[i] = obj.vol_fl
            IDs_area_pxl[i] = obj.area
            IDs_area_um2[i] = obj.area*yx_pxl_to_um2
            if self.mainWin.isSegm3D:
                IDs_vol_vox_3D[i] = obj.area
                IDs_vol_fl_3D[i] = obj.area*vox_to_fl_3D
            
        df['cell_area_pxl'] = pd.Series(data=IDs_area_pxl, index=IDs, dtype=float)
        df['cell_vol_vox'] = pd.Series(data=IDs_vol_vox, index=IDs, dtype=float)
        df['cell_area_um2'] = pd.Series(data=IDs_area_um2, index=IDs, dtype=float)
        df['cell_vol_fl'] = pd.Series(data=IDs_vol_fl, index=IDs, dtype=float)
        if self.mainWin.isSegm3D:
            df['cell_vol_vox_3D'] = pd.Series(
                data=IDs_vol_vox_3D, index=IDs, dtype=float
            )
            df['cell_vol_fl_3D'] = pd.Series(
                data=IDs_vol_fl_3D, index=IDs, dtype=float
            )
        return df

    def addAdditionalMetadata(self, posData: load.loadData, df: pd.DataFrame):
        for col, val in posData.additionalMetadataValues().items():
            if col in df.columns:
                df.pop(col)
            df.insert(0, col, val)
        
        try:
            df.pop('time_minutes')
        except Exception as e:
            pass
        try:
            df.pop('time_hours')
        except Exception as e:
            pass
        try:
            time_seconds = df.index.get_level_values('time_seconds')
            df.insert(0, 'time_minutes', time_seconds/60)
            df.insert(1, 'time_hours', time_seconds/3600)
        except Exception as e:
            pass

    @worker_exception_handler
    def run(self):
        posToSave = self.mainWin.posToSave
        if posToSave is None:
            numPosToSave = 1
        else:
            numPosToSave = len(posToSave)
        save_metrics = self.mainWin.save_metrics
        if self.isQuickSave:
            save_metrics = False
        self.time_last_pbar_update = time.perf_counter()
        mode = self.mode
        for p, posData in enumerate(self.mainWin.data):
            if self.saveWin.aborted:
                self.finished.emit()
                return
            
            if posToSave is not None:
                if posData.pos_foldername not in posToSave:
                    self.progress.emit(f'Skipping {posData.relPath}')
                    continue

            posData.saveCustomAnnotationParams()
            current_frame_i = posData.frame_i

            posData.saveTrackedLostCentroids()

            if not self.mainWin.isSnapshot:
                last_tracked_i = self.mainWin.last_tracked_i
                if last_tracked_i is None:
                    self.mainWin.saveWin.aborted = True
                    self.finished.emit()
                    return
            elif self.mainWin.isSnapshot:
                last_tracked_i = 0

            if p == 0:
                self.progressBar.emit(0, numPosToSave*(last_tracked_i+1), 0)

            segm_npz_path = posData.segm_npz_path
            acdc_output_csv_path = posData.acdc_output_csv_path
            last_tracked_i_path = posData.last_tracked_i_path
            end_i = self.mainWin.save_until_frame_i
            if end_i < len(posData.segm_data):
                saved_segm_data = posData.segm_data
            else:
                frame_shape = posData.segm_data.shape[1:]
                segm_shape = (end_i+1, *frame_shape)
                saved_segm_data = np.zeros(segm_shape, dtype=np.uint32)
            npz_delROIs_info = {}
            delROIs_info_path = posData.delROIs_info_path
            acdc_df_li = []
            keys = []

            # Add segmented channel data for calc metrics if requested
            add_user_channel_data = True
            for chName in self.mainWin.chNamesToSkip:
                skipUserChannel = (
                    posData.filename.endswith(chName)
                    or posData.filename.endswith(f'{chName}_aligned')
                )
                if skipUserChannel:
                    add_user_channel_data = False

            if add_user_channel_data and not self.isQuickSave:
                posData.fluo_data_dict[posData.filename] = posData.img_data

            if not self.isQuickSave:
                posData.fluo_bkgrData_dict[posData.filename] = posData.bkgrData

            posData.setLoadedChannelNames()
            self.mainWin.initMetricsToSave(posData)

            self.progress.emit(f'Saving {posData.relPath}')
            for frame_i, data_dict in enumerate(posData.allData_li[:end_i+1]):
                if self.saveWin.aborted:
                    self.finished.emit()
                    return

                # Build saved_segm_data
                lab = data_dict['labels']
                if lab is None:
                    break
                
                posData.lab = lab

                if posData.SizeT > 1:
                    saved_segm_data[frame_i] = lab
                else:
                    saved_segm_data = lab
                    if 'manualBackgroundLab' in data_dict:
                        manualBackgrData = data_dict['manualBackgroundLab']
                        posData.saveManualBackgroundData(manualBackgrData)

                acdc_df = data_dict['acdc_df']

                if acdc_df is None:
                    continue

                if not np.any(lab):
                    continue

                # Build acdc_df and index it in each frame_i of acdc_df_li
                try:
                    # if frame_i == 9:
                    #     cols = list(base_cca_dict.keys())[:9]
                    #     printl(acdc_df[cols])
                    acdc_df = load.pd_bool_to_int(acdc_df, inplace=False)
                    rp = data_dict['regionprops']
                    acdc_df['num_objects'] = len(acdc_df)
                    if save_metrics:
                        if frame_i > 0:
                            prev_data_dict = posData.allData_li[frame_i-1]
                            prev_lab = prev_data_dict['labels']
                            acdc_df = self.addVelocityMeasurement(
                                acdc_df, prev_lab, lab, posData
                            )
                        acdc_df = self.addMetrics_acdc_df(
                            acdc_df, rp, frame_i, lab, posData
                        )
                        if self.abort:
                            self.progress.emit(f'Saving process aborted.')
                            self.finished.emit()
                            return
                    elif mode == 'Cell cycle analysis':
                        acdc_df = self.addVolumeMetrics(
                            acdc_df, rp, posData
                        )
                    acdc_df_li.append(acdc_df)
                    key = (frame_i, posData.TimeIncrement*frame_i)
                    keys.append(key)
                except Exception as error:
                    self.addMetricsCritical.emit(
                        traceback.format_exc(), str(error)
                    )
                
                try:
                    if save_metrics and frame_i > 0:
                        prev_data_dict = posData.allData_li[frame_i-1]
                        prev_lab = prev_data_dict['labels']
                        acdc_df = self.addVelocityMeasurement(
                            acdc_df, prev_lab, lab, posData
                        )
                except Exception as error:
                    self.addMetricsCritical.emit(
                        traceback.format_exc(), str(error)
                    )

                t = time.perf_counter()
                exec_time = t - self.time_last_pbar_update
                self.progressBar.emit(1, -1, exec_time)
                self.time_last_pbar_update = t

            # Save segmentation file
            io.savez_compressed(segm_npz_path, np.squeeze(saved_segm_data))
            posData.segm_data = saved_segm_data
            try:
                os.remove(posData.segm_npz_temp_path)
            except Exception as e:
                pass

            if posData.segmInfo_df is not None:
                try:
                    posData.segmInfo_df.to_csv(posData.segmInfo_df_csv_path)
                except PermissionError:
                    err_msg = (
                        'The below file is open in another app '
                        '(Excel maybe?).\n\n'
                        f'{posData.segmInfo_df_csv_path}\n\n'
                        'Close file and then press "Ok".'
                    )
                    self.mutex.lock()
                    self.criticalPermissionError.emit(err_msg)
                    self.waitCond.wait(self.mutex)
                    self.mutex.unlock()
                    posData.segmInfo_df.to_csv(posData.segmInfo_df_csv_path)

            if add_user_channel_data and not self.isQuickSave:
                posData.fluo_data_dict.pop(posData.filename)

            if not self.isQuickSave:
                posData.fluo_bkgrData_dict.pop(posData.filename)

            if posData.SizeT > 1:
                self.progress.emit('Almost done...')
                self.progressBar.emit(0, 0, 0)

            if acdc_df_li:
                columns = set()	
                for df in acdc_df_li:
                    columns.update(df.reset_index().columns)
                test_df = pd.concat(acdc_df_li).reset_index()
                all_frames_acdc_df = pd.concat(
                    acdc_df_li, keys=keys,
                    names=['frame_i', 'time_seconds', 'Cell_ID']
                )
                if save_metrics:
                    self.addCombineMetrics_acdc_df(
                        posData, all_frames_acdc_df
                    )

                self.addAdditionalMetadata(posData, all_frames_acdc_df)

                all_frames_acdc_df = self._removeDeprecatedRows(
                    all_frames_acdc_df
                )
                all_frames_acdc_df = self.addDerivedCellCycleColumns(
                    all_frames_acdc_df
                )
                all_frames_acdc_df = load._fix_will_divide(all_frames_acdc_df)
                custom_annot_columns = posData.getCustomAnnotColumnNames()
                all_frames_acdc_df['basename'] = posData.basename
                try:
                    # Save segmentation metadata
                    load.store_copy_acdc_df(
                        posData, acdc_output_csv_path, 
                        log_func=self.progress.emit
                    )
                    load.save_acdc_df_file(
                        all_frames_acdc_df, acdc_output_csv_path, 
                        custom_annot_columns=custom_annot_columns
                    )
                    posData.acdc_df = all_frames_acdc_df
                except PermissionError:
                    err_msg = (
                        'The below file is open in another app '
                        '(Excel maybe?).\n\n'
                        f'{acdc_output_csv_path}\n\n'
                        'Close file and then press "Ok".'
                    )
                    self.mutex.lock()
                    self.criticalPermissionError.emit(err_msg)
                    self.waitCond.wait(self.mutex)
                    self.mutex.unlock()

                    # Save segmentation metadata
                    load.save_acdc_df_file(
                        all_frames_acdc_df, acdc_output_csv_path, 
                        custom_annot_columns=custom_annot_columns
                    )
                    posData.acdc_df = all_frames_acdc_df
                except Exception as err:
                    self.mutex.lock()
                    self.critical.emit(err)
                    self.waitCond.wait(self.mutex)
                    self.mutex.unlock()

            if self.isQuickSave:
                # Go back to current frame
                posData.frame_i = current_frame_i
                self.mainWin.get_data()
                continue
            
<<<<<<< HEAD
                # Ask append name
                self.mutex.lock()
                basename = f'{self.basename}{self.selectedChannels[0]}_'
                self.sigAskAppendName.emit(basename)
                self.waitCond.wait(self.mutex)
                self.mutex.unlock()
                if self.abort:
                    self.sigAborted.emit()
                    return
            
            appendedName = self.appendedName
            self.signals.initProgressBar.emit(len(pos_foldernames))
            for p, pos in enumerate(pos_foldernames):
                if self.abort:
                    self.sigAborted.emit()
                    return
=======
            with open(last_tracked_i_path, 'w+') as txt:
                txt.write(str(frame_i))

            # Save combined metrics equations
            posData.saveCombineMetrics()
            self.mainWin.pointsLayerDataToDf(posData)
            posData.saveClickEntryPointsDfs()
>>>>>>> 5e1dcce9

            posData.last_tracked_i = last_tracked_i

            # Go back to current frame
            posData.frame_i = current_frame_i
            self.mainWin.get_data()

            if mode == 'Segmentation and Tracking' or mode == 'Viewer':
                self.progress.emit(
                    f'Saved data until frame number {frame_i+1}'
                )
            elif mode == 'Cell cycle analysis':
                self.progress.emit(
                    'Saved cell cycle annotations until frame '
                    f'number {last_tracked_i+1}'
                )
            # self.progressBar.emit(1)
        if self.mainWin.isSnapshot:
            self.progress.emit(f'Saved all {p+1} Positions!')
        
        self.finished.emit()
 
class relabelSequentialWorker(QObject):
    finished = Signal()
    critical = Signal(object)
    progress = Signal(str)
    sigRemoveItemsGUI = Signal(int)
    debug = Signal(object)

    def __init__(self, mainWin, posFoldernames):
        QObject.__init__(self)
        self.mainWin = mainWin
        self.data = mainWin.data
        self.posFoldernames = posFoldernames
        self.mutex = QMutex()
        self.waitCond = QWaitCondition()

    def progressNewIDs(self, oldIDs, newIDs):
        li = list(zip(oldIDs, newIDs))
        s = '\n'.join([str(pair).replace(',', ' -->') for pair in li])
        s = f'IDs relabelled as follows:\n{s}'
        self.progress.emit(s)

    @worker_exception_handler
    def run(self):
        self.mutex.lock()

        self.progress.emit('Relabelling process started...')
        mainWin = self.mainWin

        current_pos_i = mainWin.pos_i
        
        for p, posData in enumerate(self.data):
            if posData.pos_foldername not in self.posFoldernames:
                continue
            
            mainWin.pos_i = p
            current_lab = mainWin.get_2Dlab(posData.lab).copy()
            current_frame_i = posData.frame_i
            segm_data = []
            for frame_i, data_dict in enumerate(posData.allData_li):
                lab = data_dict['labels']
                if lab is None:
                    break
                segm_data.append(lab)
                # if frame_i == current_frame_i:
                #     break

            if not segm_data:
                segm_data = np.array([current_lab])

            segm_data = np.array(segm_data)
            segm_data, oldIDs, newIDs = core.relabel_sequential(
                segm_data, is_timelapse=posData.SizeT>1
            )
            self.progressNewIDs(oldIDs, newIDs)
            self.sigRemoveItemsGUI.emit(np.max(segm_data))

            self.progress.emit(
                'Updating stored data and cell cycle annotations '
                '(if present)...'
            )

            mainWin.updateAnnotatedIDs(oldIDs, newIDs, logger=self.progress.emit)
            mainWin.store_data(mainThread=False)

            for frame_i, lab in enumerate(segm_data):
                posData.frame_i = frame_i
                posData.lab = lab
                mainWin.get_cca_df()
                if posData.cca_df is not None:
                    mainWin.update_cca_df_relabelling(
                        posData, oldIDs, newIDs
                    )
                mainWin.update_rp(draw=False)
                mainWin.store_data(mainThread=False)

        # Go back to current frame
        mainWin.pos_i = current_pos_i
        posData = self.data[mainWin.pos_i]
        posData.frame_i = current_frame_i
        mainWin.get_data()

        self.mutex.unlock()
        self.finished.emit()       <|MERGE_RESOLUTION|>--- conflicted
+++ resolved
@@ -5935,8 +5935,6 @@
                 if self.abort:
                     self.sigAborted.emit()
                     return
-
-            printl(self.appendedName)
             
             appendedName = self.appendedName
             self.signals.initProgressBar.emit(len(pos_foldernames))
@@ -6799,24 +6797,6 @@
                 self.mainWin.get_data()
                 continue
             
-<<<<<<< HEAD
-                # Ask append name
-                self.mutex.lock()
-                basename = f'{self.basename}{self.selectedChannels[0]}_'
-                self.sigAskAppendName.emit(basename)
-                self.waitCond.wait(self.mutex)
-                self.mutex.unlock()
-                if self.abort:
-                    self.sigAborted.emit()
-                    return
-            
-            appendedName = self.appendedName
-            self.signals.initProgressBar.emit(len(pos_foldernames))
-            for p, pos in enumerate(pos_foldernames):
-                if self.abort:
-                    self.sigAborted.emit()
-                    return
-=======
             with open(last_tracked_i_path, 'w+') as txt:
                 txt.write(str(frame_i))
 
@@ -6824,7 +6804,6 @@
             posData.saveCombineMetrics()
             self.mainWin.pointsLayerDataToDf(posData)
             posData.saveClickEntryPointsDfs()
->>>>>>> 5e1dcce9
 
             posData.last_tracked_i = last_tracked_i
 
