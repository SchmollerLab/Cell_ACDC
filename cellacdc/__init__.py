import os
import sys
import shutil
import subprocess

import pathlib
import numpy as np

from typing import Iterable

KNOWN_EXTENSIONS = (
    '.tif', '.npz', '.npy', '.h5', '.json', '.csv', '.txt'
)

def _warn_ask_install_package(commands: Iterable[str], note_txt=''):
    open_str = '='*100
    sep_str = '-'*100
    commands_txt = '\n'.join([f'  {command}' for command in commands])
    text = (
        f'SpotMAX needs to run the following commands{note_txt}:\n\n'
        f'{commands_txt}\n\n'
    )
    question = (
        'How do you want to proceed?: '
        '1) Run the commands now. '
        'q) Quit, I will run the commands myself (1/q): '
    )
    print(open_str)
    print(text)
    
    message_on_exit = (
        '[WARNING]: Execution aborted. Run the following commands before '
        f'running spotMAX again:\n\n{commands_txt}\n'
    )
    msg_on_invalid = (
        '$answer is not a valid answer. '
        'Type "1" to run the commands now or "q" to quit.'
    )
    try:
        while True:
            answer = input(question)
            if answer == 'q':
                print(open_str)
                exit(message_on_exit)
            elif answer == '1':
                break
            else:
                print(sep_str)
                print(msg_on_invalid.replace('$answer', answer))
                print(sep_str)
    except Exception as err:
        traceback.print_exc()
        print(open_str)
        print(message_on_exit)

def _run_pip_commands(commands: Iterable[str]):
    import subprocess
    for command in commands:
        try:
            subprocess.check_call([sys.executable, '-m', *command.split()])
        except Exception as err:
            pass
    
try:
    import requests
except Exception as err:
    print('SpotMAX detected corrupted library, fixing it now...')
    commands = (
        'pip uninstall -y charset-normalizer', 
        'pip install --upgrade charset-normalizer'
    )
    _warn_ask_install_package(
        commands, note_txt=' (fixing charset-normalizer package)'
    )
    _run_pip_commands(commands)

def user_data_dir():
    r"""
    Get OS specific data directory path for Cell-ACDC.

    Typical user data directories are:
        macOS:    ~/Library/Application Support/
        Unix:     ~/.local/share/   # or in $XDG_DATA_HOME, if defined
        Win 10:   C:\Users\<username>\AppData\Local\
    For Unix, we follow the XDG spec and support $XDG_DATA_HOME if defined.
    :return: full path to the user-specific data dir
    """
    # get os specific path
    if sys.platform.startswith("win"):
        os_path = os.getenv("LOCALAPPDATA")
    elif sys.platform.startswith("darwin"):
        os_path = "~/Library/Application Support"
    else:
        # linux
        os_path = os.getenv("XDG_DATA_HOME", "~/.local/share")

    os_path = os.path.expanduser(os_path)
    return os.path.join(os_path, 'Cell_ACDC')

cellacdc_path = os.path.dirname(os.path.abspath(__file__))
qrc_resources_path = os.path.join(cellacdc_path, 'qrc_resources.py')
qrc_resources_light_path = os.path.join(cellacdc_path, 'qrc_resources_light.py')
qrc_resources_dark_path = os.path.join(cellacdc_path, 'qrc_resources_dark.py')
old_temp_path = os.path.join(cellacdc_path, 'temp')
tooltips_rst_filepath = os.path.join(
    cellacdc_path, "docs", "source", "tooltips.rst"
)

user_data_folderpath = user_data_dir()
user_profile_path_txt = os.path.join(
    user_data_folderpath, 'acdc_user_profile_location.txt'
)
user_home_path = str(pathlib.Path.home())
user_profile_path = os.path.join(user_home_path, 'acdc-appdata')
if os.path.exists(user_profile_path_txt):
    try:
        with open(user_profile_path_txt, 'r') as txt:
            user_profile_path = fr'{txt.read()}'
    except Exception as e:
        pass

try:
    os.makedirs(user_profile_path, exist_ok=True)
except Exception as e:
    print(
        f'[WARNING]: User profile path was not found "{user_profile_path}". '
        f'Resetting back to default path "{user_home_path}".'
    )
    user_profile_path = user_home_path

# print(f'User profile path: "{user_profile_path}"')

import site
sitepackages = site.getsitepackages()
site_packages = [p for p in sitepackages if p.endswith('site-packages')][0]

cellacdc_path = os.path.dirname(os.path.abspath(__file__))
cellacdc_installation_path = os.path.dirname(cellacdc_path)

if cellacdc_installation_path != site_packages:
    IS_CLONED = True
    settings_folderpath = os.path.join(cellacdc_installation_path, '.acdc-settings')
else:
    IS_CLONED = False
    settings_folderpath = os.path.join(user_profile_path, '.acdc-settings')

def copytree(src, dst):
    os.makedirs(dst, exist_ok=True)
    for name in os.listdir(old_temp_path):
        src_filepath = os.path.join(src, name)
        dst_filepath = os.path.join(dst, name)
        if os.path.isdir(src_filepath):
            copytree(src_filepath, dst_filepath)
        elif os.path.isfile(src_filepath):
            shutil.copy2(src_filepath, dst_filepath)

if not os.path.exists(settings_folderpath):
    os.makedirs(settings_folderpath, exist_ok=True)
if os.path.exists(old_temp_path):
    try:
        copytree(old_temp_path, settings_folderpath)
        shutil.rmtree(old_temp_path)
    except Exception as e:
        print('*'*60)
        print(
            '[WARNING]: could not copy settings from previous location. '
            f'Please manually copy the folder "{old_temp_path}" to "{settings_folderpath}"')
        print('^'*60)

import pandas as pd
settings_csv_path = os.path.join(settings_folderpath, 'settings.csv')
if not os.path.exists(settings_csv_path):
    df_settings = pd.DataFrame(
        {'setting': [], 'value': []}).set_index('setting')
    df_settings.to_csv(settings_csv_path)

# Get color scheme
if not os.path.exists(settings_csv_path):
    scheme = 'light'
df_settings = pd.read_csv(settings_csv_path, index_col='setting')
if 'colorScheme' not in df_settings.index:
    scheme = 'light'
else:
    scheme = df_settings.at['colorScheme', 'value']

# Set default qrc resources
if not os.path.exists(qrc_resources_path):
    if scheme == 'light':
        qrc_resources_scheme_path = qrc_resources_light_path
    else:
        qrc_resources_scheme_path = qrc_resources_dark_path
    # Load default light mode
    shutil.copyfile(qrc_resources_scheme_path, qrc_resources_path)

# Replace 'from PyQt5' with 'from qtpy' in qrc_resources.py file
try:
    save_qrc = False
    with open(qrc_resources_path, 'r') as qrc_py:
        text = qrc_py.read()
        if text.find('from PyQt5') != -1:
            text = text.replace('from PyQt5', 'from qtpy')
            save_qrc = True
    if save_qrc:
        with open(qrc_resources_path, 'w') as qrc_py:
            qrc_py.write(text)
except Exception as err:
    raise err

def try_input_install_package(pkg_name, install_command, question=None):
    if question is None:
        question = 'Do you want to install it now ([y]/n)? '
    try:
        answer = input(f'\n{question}')
        return answer
    except Exception as err:
        raise ModuleNotFoundError(
            f'The module "{pkg_name}" is not installed. '
            f'Install it with the command `{install_command}`.'
        )

import os
import inspect
import platform
import traceback
from datetime import datetime
from pprint import pprint

from functools import wraps

try:
    # Force PyQt6 if available
    try:
        from PyQt6 import QtCore
        os.environ["QT_API"] = "pyqt6"
    except Exception as e:
        pass
    from qtpy import QtCore
    import pyqtgraph
    import matplotlib
    GUI_INSTALLED = True
except Exception as e:
    GUI_INSTALLED = False        

import pandas as pd

np.random.seed(3548784512)

pd.set_option("display.max_columns", 20)
pd.set_option("display.max_rows", 200)
pd.set_option('display.expand_frame_repr', False)

open_printl_str = '*'*100
close_printl_str = '='*100

def printl(*objects, pretty=False, is_decorator=False, idx=1, **kwargs):
    timestap = datetime.now().strftime('%H:%M:%S')
    currentframe = inspect.currentframe()
    outerframes = inspect.getouterframes(currentframe)
    idx = idx+1 if is_decorator else idx
    callingframe = outerframes[idx].frame
    callingframe_info = inspect.getframeinfo(callingframe)
    filepath = callingframe_info.filename
    fileinfo_str = (
        f'File "{filepath}", line {callingframe_info.lineno} - {timestap}:'
    )
    if pretty:
        print(open_printl_str)
        print(fileinfo_str)
        for o, object in enumerate(objects):
            text = str(object)                
            pprint(text, **kwargs)
        print(close_printl_str)
    else:
        sep = kwargs.get('sep', ', ')
        text = sep.join([str(object) for object in objects])
        text = f'{open_printl_str}\n{fileinfo_str}\n{text}\n{close_printl_str}'
        print(text)

parent_path = os.path.dirname(cellacdc_path)
html_path = os.path.join(cellacdc_path, '_html')
models_path = os.path.join(cellacdc_path, 'models')
data_path = os.path.join(parent_path, 'data')
resources_folderpath = os.path.join(cellacdc_path, 'resources')
resources_filepath = os.path.join(cellacdc_path, 'resources_light.qrc')
logs_path = os.path.join(user_profile_path, '.acdc-logs')
acdc_fiji_path = os.path.join(user_profile_path, 'acdc-fiji')
acdc_ffmpeg_path = os.path.join(user_profile_path, 'acdc-ffmpeg')
resources_path = os.path.join(cellacdc_path, 'resources_light.qrc')
models_list_file_path = os.path.join(settings_folderpath, 'custom_models_paths.ini')
recentPaths_path = os.path.join(settings_folderpath, 'recentPaths.csv')
user_manual_url = 'https://github.com/SchmollerLab/Cell_ACDC/blob/main/UserManual/Cell-ACDC_User_Manual.pdf'
github_home_url = 'https://github.com/SchmollerLab/Cell_ACDC'
data_structure_docs_url = 'https://cell-acdc.readthedocs.io/en/latest/data-structure.html'

# Use to get the acdc_output file name from `segm_filename` as 
# `m = re.sub(segm_re_pattern, '_acdc_output', segm_filename)`
segm_re_pattern = r'_segm(?!.*_segm)'

try:
    from setuptools_scm import get_version
    __version__ = get_version(root='..', relative_to=__file__)
except Exception as e:
    try:
        from ._version import version as __version__
    except ImportError:
        __version__ = "not-installed"

__author__ = 'Francesco Padovani and Benedikt Mairhoermann'

cite_url = 'https://bmcbiol.biomedcentral.com/articles/10.1186/s12915-022-01372-6'
issues_url = 'https://github.com/SchmollerLab/Cell_ACDC/issues'

# Initialize variables that need to be globally accessible
base_cca_dict = {
    'cell_cycle_stage': 'G1',
    'generation_num': 2,
    'relative_ID': -1,
    'relationship': 'mother',
    'emerg_frame_i': -1,
    'division_frame_i': -1,
    'is_history_known': False,
    'corrected_assignment': False,
    'will_divide': 0,
    'daughter_disappears_before_division': 0,
    'disappears_before_division': 0
}

cca_df_colnames = list(base_cca_dict.keys())

<<<<<<< HEAD
base_cca_tree_dict = {
    'Cell_ID_tree': -1,
    'generation_num_tree': 1,
    'parent_ID_tree': -1,
    'root_ID_tree': -1,
    'sister_ID_tree': -1
}

lineage_tree_cols = list(base_cca_tree_dict.keys())

default_annot_df = {
=======
lineage_tree_cols = [
    # 'Cell_ID_tree',
    'generation_num_tree',
    'parent_ID_tree',
    'root_ID_tree',
    'sister_ID_tree'
]

lineage_tree_cols_std_val = [
    -1,
    -1,
    -1,
    -1,
    -1
]

base_acdc_df = {
>>>>>>> 33f45717
    'is_cell_dead': False,
    'is_cell_excluded': False,
}

base_acdc_df = {
    **default_annot_df,
    'was_manually_edited': 0
}

base_acdc_df_cols = list(base_acdc_df.keys())

sorted_cols = ['time_seconds', 'time_minutes', 'time_hours']
sorted_cols = [
    *sorted_cols, *cca_df_colnames, *lineage_tree_cols, *base_acdc_df_cols
]

all_non_metrics_cols = [*base_acdc_df_cols, *cca_df_colnames, *lineage_tree_cols]

is_linux = sys.platform.startswith('linux')
is_mac = sys.platform == 'darwin'
is_win = sys.platform.startswith("win")
is_win64 = (is_win and (os.environ["PROCESSOR_ARCHITECTURE"] == "AMD64"))
is_mac_arm64 = is_mac and platform.machine() == 'arm64'

yeaz_weights_filenames = [
    'unet_weights_batchsize_25_Nepochs_100_SJR0_10.hdf5',
    'weights_budding_BF_multilab_0_1.hdf5'
]

yeaz_v2_weights_filenames = [
    'weights_budding_BF_multilab_0_1',
    'weights_budding_PhC_multilab_0_1',
    'weights_fission_multilab_0_2'
]

segment_anything_weights_filenames = [
    'sam_vit_h_4b8939.pth', 
    'sam_vit_l_0b3195.pth', 
    'sam_vit_b_01ec64.pth'
]

deepsea_weights_filenames = [
    'segmentation.pth', 
    'tracker.pth'
]

yeastmate_weights_filenames = [
    'yeastmate_advanced.yaml',
    'yeastmate_weights.pth',
    'yeastmate.yaml'
]

tapir_weights_filenames = [
    'tapir_checkpoint.npy'
]

graphLayoutBkgrColor = (235, 235, 235)
darkBkgrColor = [255-v for v in graphLayoutBkgrColor]

def _critical_exception_gui(self, func_name):
    from . import widgets, html_utils
    result = None
    traceback_str = traceback.format_exc()
    
    if hasattr(self, 'is_error_state') and self.is_error_state:
        printl(traceback_str)
        return
    
    if hasattr(self, 'logger'):
        self.logger.exception(traceback_str)
    else:
        printl(traceback_str)
    
    try:
        self.cleanUpOnError()
    except Exception as e:
        pass
    
    msg = widgets.myMessageBox(wrapText=False, showCentered=False)
    if hasattr(self, 'logs_path'):
        msg.addShowInFileManagerButton(
            self.logs_path, txt='Show log file...'
        )
    if not hasattr(self, 'log_path'):
        log_path = 'NULL'
    else:
        log_path = self.log_path
    
    self.is_error_state = True
    msg.setDetailedText(traceback_str, visible=True)
    href = f'<a href="{issues_url}">GitHub page</a>'
    err_msg = html_utils.paragraph(f"""
        Error in function <code>{func_name}</code>.<br><br>
        More details below or in the terminal/console.<br><br>
        You can <b>report</b> this error by opening an issue
        on our {href}.<br><br>
        Please <b>send the log file</b> when reporting the error, thanks!<br><br>
        NOTE: the <b>log file</b> with the <b>error details</b> can be found 
        here:
    """)

    msg.critical(self, 'Critical error', err_msg, commands=(log_path,))
    
def exception_handler_cli(func):
    @wraps(func)
    def inner_function(self, *args, **kwargs):
        try:
            if func.__code__.co_argcount==1 and func.__defaults__ is None:
                result = func(self)
            elif func.__code__.co_argcount>1 and func.__defaults__ is None:
                result = func(self, *args)
            else:
                result = func(self, *args, **kwargs)
        except Exception as err:
            result = None
            if self.is_cli:
                self.quit(error=err)
            else:
                raise err
        return result
    return inner_function

def exception_handler(func):
    @wraps(func)
    def inner_function(self, *args, **kwargs):
        try:
            if func.__code__.co_argcount==1 and func.__defaults__ is None:
                result = func(self)
            elif func.__code__.co_argcount>1 and func.__defaults__ is None:
                result = func(self, *args)
            else:
                result = func(self, *args, **kwargs)
        except Exception as e:
            try:
                if self.progressWin is not None:
                    self.progressWin.workerFinished = True
                    self.progressWin.close()
            except AttributeError:
                pass
            result = _critical_exception_gui(self, func.__name__)
        return result
    return inner_function

def ignore_exception(func):
    @wraps(func)
    def inner_function(self, *args, **kwargs):
        try:
            if func.__code__.co_argcount==1 and func.__defaults__ is None:
                result = func(self)
            elif func.__code__.co_argcount>1 and func.__defaults__ is None:
                result = func(self, *args)
            else:
                result = func(self, *args, **kwargs)
        except Exception as e:
            pass
        return result
    return inner_function

def is_conda_env():
    python_exec_path = sys.exec_prefix
    is_conda_python = (
        python_exec_path.find('conda') != -1
        or python_exec_path.find('mambaforge') != -1
        or python_exec_path.find('miniforge') != -1
    )
    if not is_conda_python:
        return False
    
    stdout = subprocess.DEVNULL
    try:
        args = ['conda', '-V']
        is_conda_present = subprocess.check_call(
            args, shell=True, stdout=stdout) == 0
        return True
    except Exception as err:
        pass
    
    try:
        args = ['conda -V']
        is_conda_present = subprocess.check_call(
            args, shell=True, stdout=stdout) == 0
        return True
    except Exception as err:
        return False
    
    return True

error_below = f"\n{'*'*50} ERROR {'*'*50}\n"
error_close = f"\n{'^'*(len(error_below)-1)}"

error_up_str = '^'*100
error_up_str = f'\n{error_up_str}'
error_down_str = '^'*100
error_down_str = f'\n{error_down_str}'

pytorch_commands = {
    'Windows': {
        'Conda': {
            'CPU': 'conda install pytorch torchvision cpuonly -c pytorch',
            'CUDA 11.8 (NVIDIA GPU)': 'conda install pytorch torchvision pytorch-cuda=11.8 -c pytorch -c nvidia',
            'CUDA 12.1 (NVIDIA GPU)': 'conda install pytorch torchvision pytorch-cuda=12.1 -c pytorch -c nvidia'
        },
        'Pip': {
            'CPU': 'python -m pip install torch torchvision',
            'CUDA 11.8 (NVIDIA GPU)': 'python -m pip install torch torchvision --index-url https://download.pytorch.org/whl/cu118',
            'CUDA 12.1 (NVIDIA GPU)': 'python -m pip install torch torchvision --index-url https://download.pytorch.org/whl/cu118'
        }
    },
    'Mac': {
        'Conda': {
            'CPU': 'conda install pytorch torchvision cpuonly -c pytorch',
            'CUDA 11.8 (NVIDIA GPU)': '[WARNING]: CUDA is not available on MacOS',
            'CUDA 12.1 (NVIDIA GPU)': '[WARNING]: CUDA is not available on MacOS'
        },
        'Pip': {
            'CPU': 'pip3 install torch torchvision',
            'CUDA 11.8 (NVIDIA GPU)': '[WARNING]: CUDA is not available on MacOS',
            'CUDA 12.1 (NVIDIA GPU)': '[WARNING]: CUDA is not available on MacOS'
        }
    },
    'Linux': {
        'Conda': {
            'CPU': 'conda install pytorch torchvision cpuonly -c pytorch',
            'CUDA 11.8 (NVIDIA GPU)': 'conda install pytorch torchvision pytorch-cuda=11.8 -c pytorch -c nvidia',
            'CUDA 12.1 (NVIDIA GPU)': 'conda install pytorch torchvision pytorch-cuda=12.1 -c pytorch -c nvidia'
        },
        'Pip': {
            'CPU': 'pip3 install torch torchvision --index-url https://download.pytorch.org/whl/cpu',
            'CUDA 11.8 (NVIDIA GPU)': 'pip3 install torch torchvision --index-url https://download.pytorch.org/whl/cu118',
            'CUDA 12.1 (NVIDIA GPU)': 'pip3 install torch torchvision'
        }
    }
}<|MERGE_RESOLUTION|>--- conflicted
+++ resolved
@@ -327,19 +327,20 @@
 
 cca_df_colnames = list(base_cca_dict.keys())
 
-<<<<<<< HEAD
-base_cca_tree_dict = {
-    'Cell_ID_tree': -1,
-    'generation_num_tree': 1,
-    'parent_ID_tree': -1,
-    'root_ID_tree': -1,
-    'sister_ID_tree': -1
+base_cca_dict = {
+    'cell_cycle_stage': 'G1',
+    'generation_num': 2,
+    'relative_ID': -1,
+    'relationship': 'mother',
+    'emerg_frame_i': -1,
+    'division_frame_i': -1,
+    'is_history_known': False,
+    'corrected_assignment': False,
+    'will_divide': 0,
+    'daughter_disappears_before_division': 0,
+    'disappears_before_division': 0
 }
 
-lineage_tree_cols = list(base_cca_tree_dict.keys())
-
-default_annot_df = {
-=======
 lineage_tree_cols = [
     # 'Cell_ID_tree',
     'generation_num_tree',
@@ -356,8 +357,7 @@
     -1
 ]
 
-base_acdc_df = {
->>>>>>> 33f45717
+default_annot_df = {
     'is_cell_dead': False,
     'is_cell_excluded': False,
 }
