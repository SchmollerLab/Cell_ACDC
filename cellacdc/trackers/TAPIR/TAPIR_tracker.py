import os
from tqdm import tqdm

import haiku as hk
import jax

import numpy as np
import pandas as pd
from scipy.ndimage import distance_transform_edt

import skimage.transform
import skimage.measure
import skimage.color

from cellacdc import printl
from cellacdc.transformation import resize_lab
from cellacdc.core import nearest_nonzero_2D, get_obj_contours

from ..CellACDC import CellACDC_tracker

from . import TAPIR_CHECKPOINT_PATH
from .tracking import build_model, inference

class SizesToResize:
    values = np.arange(256, 1025, 128)

class TrackingInputs:
    values = ['Intensity image', 'Segmented objects']

class PointsToTrack:
    values = ['Centroids', 'Contours']

class tracker:
    def __init__(
            self, model_checkpoint_path: os.PathLike=TAPIR_CHECKPOINT_PATH
        ):
        ckpt_state = np.load(model_checkpoint_path, allow_pickle=True).item()
        params, state = ckpt_state['params'], ckpt_state['state']
        model = hk.transform_with_state(build_model)
        model_apply = jax.jit(model.apply)
        self.params = params
        self.state = state
        self.model_apply = model_apply
    
    def track(
            self, segm_video, video_grayscale, 
            resize_to_square_with_size: SizesToResize=256,
            max_distance=5, save_napari_tracks=False, 
            use_visibile_information=True, export_to=None,
            signals=None, export_to_extension='.csv', 
            tracking_input: TrackingInputs='Intensity image', 
            which_points_to_track: PointsToTrack='Centroids',
            number_of_points_per_object: int=8
        ):
        
        if video_grayscale.ndim == 4:
            ndim = video_grayscale.ndim
            msg = f'TAPIR can only track 2D frames over time. Input image is {ndim}D'
            raise TypeError(msg)
        
        self._use_visibile_information = use_visibile_information
        self._which_points_to_track = which_points_to_track
        self.segm_video = segm_video
        self.max_dist = max_distance
        num_frames = len(video_grayscale)
        height, width = segm_video.shape[-2:]
        new_size = resize_to_square_with_size
        frames = skimage.transform.resize(
            video_grayscale, (num_frames, new_size, new_size)
        )
        frames = frames/frames.max()
        self.resize_ratio_height = height/new_size
        self.resize_ratio_width = width/new_size
        
        resized_segm_video = np.array(
            [resize_lab(lab, (new_size, new_size)) for lab in segm_video]
        )
        
        # We track from last frame backwards
        reversed_resized_frames = frames[::-1]
        reversed_resized_segm = resized_segm_video[::-1]
        
        self.reversed_resized_segm = reversed_resized_segm
        
        frames_rgb = self._get_frames_to_track(
            reversed_resized_frames, reversed_resized_segm, 
            tracking_input
        )
        query_points, tracks_start_frames = self._initialize_query_points(
            reversed_resized_segm, tracking_input, which_points_to_track,
            number_of_points_per_object
        )
<<<<<<< HEAD
        
=======
        self.tracks_start_frames = tracks_start_frames

>>>>>>> a2e9f6d0
        # import matplotlib.pyplot as plt
        # plt.imshow(frames_rgb[0])
        # plt.plot(query_points[:,2], query_points[:,1], 'r.')
        # plt.show()
        
        self.reversed_tracks, self.reversed_visibles = inference(
            frames_rgb, query_points, self.model_apply, self.params, 
            self.state
        )
        
        tracked_video = self._apply_tracks()
        
        if save_napari_tracks:
            self._save_napari_tracks(export_to)
        
        if export_to is not None:
            self._save_tracks(export_to)
        return tracked_video

    def _get_frames_to_track(
            self, reversed_resized_frames, reversed_resized_segm, 
            tracking_input
        ):
        if tracking_input == 'Segmented objects':
            frames = np.zeros(reversed_resized_segm.shape, dtype=np.float32)
            for frame_i, lab in enumerate(reversed_resized_segm):
                rp = skimage.measure.regionprops(lab)
                for obj in rp:
                    obj_edt = distance_transform_edt(obj.image).astype(np.float32)
                    obj_edt /= obj_edt.max()
                    frames[frame_i][obj.slice][obj.image] = obj_edt[obj.image]
        else:
            frames = reversed_resized_frames
        frames_rgb = (skimage.color.gray2rgb(frames)*255).astype(np.uint8)
        return frames_rgb
    
    def _save_napari_tracks(self, export_to):
        print('Saving napari tracks...')
        napari_tracks = self.to_napari_tracks()
        if export_to is None:
            napari_tracks_path = 'tapir_napari_tracks.csv'
        else:
            napari_tracks_path = export_to.replace('.csv', '_napari.csv')
        df = pd.DataFrame(data=napari_tracks, columns=['ID', 'T', 'Y', 'X'])
        df.to_csv(napari_tracks_path, index=False)
    
    def _build_tracks_table(self):
        tracks = self.reversed_tracks[:, ::-1]
        visibles = self.reversed_visibles[:, ::-1]
        resized_segm = self.reversed_resized_segm[::-1]
        track_IDs = []
        frames = []
        xx = []
        yy = []
        visibles_li = []
        segm_IDs = []
        for tr, track in enumerate(tqdm(tracks, ncols=100)):
            track_ID = self._get_track_ID(resized_segm, track)
            for frame_i, (x, y) in enumerate(track):                  
                yc = y*self.resize_ratio_height
                xc = x*self.resize_ratio_width
                visible = visibles[tr, frame_i]
                track_IDs.append(track_ID)
                frames.append(frame_i)
                xx.append(xc)
                yy.append(yc)
                visibles_li.append(visible)
                segm_ID = nearest_nonzero_2D(
                    resized_segm[frame_i], y, x, max_dist=self.max_dist
                )
                segm_IDs.append(segm_ID)
        df = pd.DataFrame({
            'frame_i': frames, 
            'track_ID': segm_IDs,
            'segm_ID': track_IDs,
            'y_point': yy, 
            'x_point': xx,
            'visible': visibles_li
        }).set_index(['frame_i', 'track_ID']).sort_index()
        return df
    
    def _save_tracks(self, export_to):
        print('Saving tracks...')
        self.df_tracks.to_csv(export_to)

    def to_napari_tracks(self, use_centroids=False):
        print('Building napari tracks data...')
        napari_tracks = []
        num_frames = len(self.reversed_resized_segm)
        Y, X = self.reversed_resized_segm.shape[-2:]
        resized_segm = self.reversed_resized_segm[::-1]
        for tr, track in enumerate(tqdm(self.reversed_tracks, ncols=100)):
            track_ID = self._get_track_ID(resized_segm, track[::-1])
            for reversed_frame_i, (x, y) in enumerate(track):
                visible = self.reversed_visibles[tr, reversed_frame_i]
                if not visible and self._use_visibile_information:
                    continue
                self._append_napari_point(
                    napari_tracks, y, x, num_frames, reversed_frame_i, 
                    track_ID, use_centroids=use_centroids
                )
        napari_tracks = np.array(napari_tracks)
        return napari_tracks

    def _append_napari_point(
            self, napari_tracks, y, x, num_frames, 
            reversed_frame_i, track_ID, use_centroids=False
        ):
        frame_i = num_frames - reversed_frame_i - 1
        if use_centroids:
            lab = self.segm_video[frame_i]
            rp = skimage.measure.regionprops(lab)
            for obj in rp:
                if obj.label == track_ID:
                    yc, xc = obj.centroid
                    napari_tracks.append((track_ID, frame_i, yc, xc))
                    break
        else:
            yc = y*self.resize_ratio_height
            xc = x*self.resize_ratio_width
            napari_tracks.append((track_ID, frame_i, yc, xc))
    
    def _get_track_ID(self, resized_segm, track, max_dist=None):
        Y, X = resized_segm.shape[-2:]
        x, y = track[-1]
        # frame_i = self.tracks_start_frames[(round(y), round(x))]
        # I still don't know how to get the start frame of each track 
        # because TAPIR returns a float even for the initialized query 
        # point of each track
        frame_i = -1
        y_int, x_int = round(y), round(x)
        y_int = max(0, min(y_int, Y-1))
        x_int = max(0, min(x_int, X-1))
        track_ID = resized_segm[frame_i, y_int, x_int]
        return track_ID
    
    def _apply_tracks(self):
        print('Applying tracks data...')
        
        self.df_tracks = self._build_tracks_table()        
        self.df_tracks = self.df_tracks[self.df_tracks.visible>0]
        
        # Iterate tracks and determine tracked IDs
        old_IDs_tracks = {}
        tracked_IDs_tracks = {}
        for (frame_i, track_ID), df in self.df_tracks.groupby(level=(0,1)):
            if track_ID == 0:
                continue
            
            oldID = df['segm_ID'].mode().iloc[0]
            if oldID == 0:
                continue
            
            if frame_i not in old_IDs_tracks:
                old_IDs_tracks[frame_i] = [oldID]
                tracked_IDs_tracks[frame_i] = [track_ID]
            else:
                old_IDs_tracks[frame_i].append(oldID)
                tracked_IDs_tracks[frame_i].append(track_ID)

        tracked_video = self.segm_video.copy()
        for frame_i in old_IDs_tracks.keys():
            tracked_IDs = tracked_IDs_tracks[frame_i]
            old_IDs = old_IDs_tracks[frame_i]
            
            lab = self.segm_video[frame_i]
            rp = skimage.measure.regionprops(lab)
            IDs_curr_untracked = [obj.label for obj in rp]
            
            uniqueID = max((max(tracked_IDs), max(IDs_curr_untracked)))+1
            tracked_lab = CellACDC_tracker.indexAssignment(
                old_IDs, tracked_IDs, IDs_curr_untracked,
                lab.copy(), rp, uniqueID
            )
            tracked_video[frame_i] = tracked_lab
        return tracked_video
    
    def _initialize_query_points(
            self, reversed_resized_segm, tracking_input, 
            which_points_to_track, number_of_points_per_object
        ):
        first_lab = reversed_resized_segm[0]
        first_lab_rp = skimage.measure.regionprops(first_lab)
        num_objs = len(first_lab_rp)
        tracks_start_frames = {}
        if which_points_to_track == 'Centroids':
            query_points = np.zeros((num_objs, 3), dtype=int)      
        else:
            all_contours = []  
        for o, obj in enumerate(first_lab_rp):
            if which_points_to_track == 'Centroids':
                if tracking_input == 'Segmented objects':
                    # Track the center of the edt of the object
                    # since edt is also the input image
                    obj_edt = distance_transform_edt(obj.image)
                    argmax = np.argmax(obj_edt)
                    yc_loc, xc_loc = np.unravel_index(argmax, obj_edt.shape)
                    ymin, xmin, _, _ = obj.bbox
                    yc, xc = yc_loc+ymin, xc_loc+xmin
                else:
                    # Track the centroid of the object
                    yc, xc = obj.centroid
                query_points[o, 1:] = int(yc), int(xc)
                tracks_start_frames[tuple(query_points[0][1:])] = 0
            else:
                contours = get_obj_contours(obj)[:-1]
                if number_of_points_per_object > 1:
                    num_points = len(contours)
                    if number_of_points_per_object < num_points:
                        step = num_points // number_of_points_per_object
                        contours = contours[::step]
                all_contours.append(contours)
                for x, y in contours:
                    tracks_start_frames[(y, x)] = 0
        if which_points_to_track == 'Contours':
            all_contours = np.concatenate(all_contours)
            nrows = len(all_contours)
            query_points = np.zeros((nrows, 3), dtype=int) 
            query_points[:, 2] = all_contours[:,0]
            query_points[:, 1] = all_contours[:,1]
        
        return query_points, tracks_start_frames

def url_help():
    return 'https://deepmind-tapir.github.io/'<|MERGE_RESOLUTION|>--- conflicted
+++ resolved
@@ -90,12 +90,8 @@
             reversed_resized_segm, tracking_input, which_points_to_track,
             number_of_points_per_object
         )
-<<<<<<< HEAD
-        
-=======
         self.tracks_start_frames = tracks_start_frames
 
->>>>>>> a2e9f6d0
         # import matplotlib.pyplot as plt
         # plt.imshow(frames_rgb[0])
         # plt.plot(query_points[:,2], query_points[:,1], 'r.')
