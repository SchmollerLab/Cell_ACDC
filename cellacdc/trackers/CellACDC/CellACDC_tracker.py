--- conflicted
+++ resolved
@@ -294,13 +294,7 @@
     # old_new_ids = dict(zip(old_IDs, tracked_IDs)) # for now not used, but could be useful in the future
     
     if return_all:
-<<<<<<< HEAD
-        return tracked_lab, IoA_matrix, assignments
-    elif return_prev_IDs: 
-        return tracked_lab, IDs_prev
-=======
         return tracked_lab, IoA_matrix, assignments, tracked_IDs # remove tracked_IDs and change code in CellACDC_tracker.py if causing problems
->>>>>>> 33f45717
     else:
         return tracked_lab
 
