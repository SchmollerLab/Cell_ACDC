import os
from cellacdc.trackers.CellACDC.CellACDC_tracker import calc_IoA_matrix
from cellacdc.trackers.CellACDC.CellACDC_tracker import track_frame as track_frame_base
from cellacdc.core import getBaseCca_df,printl
import numpy as np
from skimage.measure import regionprops
from tqdm import tqdm
import pandas as pd

def reorg_daughter_cells(lineage_tree_frame, max_daughter):
    new_columns = [f'sister_ID_tree_{i+1}' for i in range(max_daughter-1)]
    sister_columns = lineage_tree_frame['sister_ID_tree'].apply(pd.Series) 
    lineage_tree_frame[new_columns] = sister_columns
    lineage_tree_frame['sister_ID_tree'] = sister_columns[0]

    return lineage_tree_frame


def ident_no_mothers(IoA_matrix, IoA_thresh_daughter, min_daughter, max_daughter):
    # Find cells which dont have several bad overlaps in next frame, implying they have not split  
    mother_daughters = []
    aggr_track = []
    daughter_range = range(min_daughter, max_daughter+1, 1)

    IoA_thresholded = IoA_matrix >= IoA_thresh_daughter
    nrows, ncols = IoA_matrix.shape
    for j in range(ncols):
        high_IoA_indices = np.where(IoA_thresholded[:, j])[0]
        
        if not high_IoA_indices.size:
            continue
        elif not len(high_IoA_indices) in daughter_range:
            aggr_track.extend(high_IoA_indices)
        else:
            mother_daughters.append((j, high_IoA_indices))

    return aggr_track, mother_daughters

def added_lineage_tree_to_cca_df(added_lineage_tree):
    #The input has following columns: 'Division frame', 'Daughter ID'("ID"), 'Mother ID', 'Generation', 'Origin ID', 'Sister IDs'

    cca_df = getBaseCca_df([row[1] for row in added_lineage_tree], with_tree_cols=True)
    cca_df['emerg_frame_i'] = [row[0] for row in added_lineage_tree]
    cca_df['division_frame_i'] = [row[0] for row in added_lineage_tree]
    cca_df['generation_num_tree'] = [row[3] for row in added_lineage_tree]
    cca_df['parent_ID_tree'] = [row[2] for row in added_lineage_tree]
    cca_df['root_ID_tree'] = [row[4] for row in added_lineage_tree]
    cca_df['sister_ID_tree'] = [row[5] for row in added_lineage_tree]
    return cca_df

def create_lineage_tree_video(segm_video, IoA_thresh_daughter, min_daughter, max_daughter):
    tree = normal_division_lineage_tree(segm_video[0])
    for i, frame in enumerate(segm_video[1:], start=1):
        rp = regionprops(frame)
        prev_rp = regionprops(segm_video[i-1])
        IoA_matrix, IDs_curr_untracked, IDs_prev = calc_IoA_matrix(frame, segm_video[i-1], rp, prev_rp)
        _, mother_daughters = ident_no_mothers(IoA_matrix, IoA_thresh_daughter, min_daughter, max_daughter)
        assignments = IDs_curr_untracked #bc we dont track the frame
        tree.create_tracked_frame_tree(i, mother_daughters, IDs_prev, IDs_curr_untracked, assignments)
    return tree.lineage_list

class normal_division_tracker:
    def __init__(self, 
                 segm_video, 
                 IoA_thresh_daughter, 
                 min_daughter, 
                 max_daughter, 
                 IoA_thresh, 
                 IoA_thresh_aggressive):
        
        self.IoA_thresh_daughter = IoA_thresh_daughter
        self.min_daughter = min_daughter
        self.max_daughter = max_daughter
        self.IoA_thresh = IoA_thresh
        self.IoA_thresh_aggressive = IoA_thresh_aggressive
        self.segm_video = segm_video

        self.tracked_video = np.zeros_like(segm_video)
        self.tracked_video[0] = segm_video[0]

    def track_frame(self, frame_i, lab=None, prev_lab=None, rp=None, prev_rp=None):
        
        if lab is None:
            lab = self.segm_video[frame_i]

        if prev_lab is None:
            prev_lab = self.tracked_video[frame_i-1]

        if rp is None:
            self.rp = regionprops(lab.copy())
        else:
            self.rp = rp

        if prev_rp is None:
            prev_rp = regionprops(prev_lab)

        IoA_matrix, self.IDs_curr_untracked, self.IDs_prev = calc_IoA_matrix(lab, 
                                                                             prev_lab, 
                                                                             self.rp, 
                                                                             prev_rp
                                                                             )
        aggr_track, self.mother_daughters = ident_no_mothers(IoA_matrix, 
                                                             IoA_thresh_daughter=self.IoA_thresh_daughter, 
                                                             min_daughter=self.min_daughter, 
                                                             max_daughter=self.max_daughter
                                                             )
        self.tracked_lab, IoA_matrix, self.assignments = track_frame_base(prev_lab, 
                                                                          prev_rp, 
                                                                          lab, 
                                                                          self.rp, 
                                                                          IoA_thresh=self.IoA_thresh,
                                                                          IoA_matrix=IoA_matrix, 
                                                                          aggr_track=aggr_track, 
                                                                          IoA_thresh_aggr=self.IoA_thresh_aggressive, 
                                                                          IDs_curr_untracked=self.IDs_curr_untracked, 
                                                                          IDs_prev=self.IDs_prev, 
                                                                          return_all=True
                                                                          )
        self.tracked_video[frame_i] = self.tracked_lab

class normal_division_lineage_tree:
    def __init__(self, lab, max_daughter):
        self.max_daughter = max_daughter

        self.families = []
        added_lineage_tree = []

        rp = regionprops(lab.copy())
        for obj in rp:
            label = obj.label
            self.families.append([(label, 0)])
            added_lineage_tree.append((-1, label, -1, -2, label, [-1] * (max_daughter-1)))

        cca_df = added_lineage_tree_to_cca_df(added_lineage_tree)
        cca_df = reorg_daughter_cells(cca_df, max_daughter)
        self.lineage_list = [cca_df]


    def create_tracked_frame_tree(self, frame_i, mother_daughters, IDs_prev, IDs_curr_untracked, assignments):
        added_lineage_tree = []
        for mother, daughters in mother_daughters:
            mother_ID = IDs_prev[mother]
            daughter_IDs = []

            for daughter in daughters:
                # printl(frame_i, assignments, IDs_curr_untracked)
                daughter_IDs.append(assignments[IDs_curr_untracked[daughter]])

            for family in self.families:
                for member in family:
                    # printl(families)
                    if mother_ID == member[0]:
                        origin_id = family[0][0]
                        generation = member[1] + 1
                        family.extend([(daughter_ID, generation) for daughter_ID in daughter_IDs])
                        break
                else: 
                    continue
                break

            for i, daughter_ID in enumerate(daughter_IDs):
                daughter_IDs_copy = daughter_IDs.copy()
                daughter_IDs_copy.pop(i)
                daughter_IDs_copy = daughter_IDs_copy + [-1] * (self.max_daughter - len(daughter_IDs_copy) -1)
                added_lineage_tree.append((frame_i, daughter_ID, mother_ID, generation, origin_id, daughter_IDs_copy))


        cca_df = added_lineage_tree_to_cca_df(added_lineage_tree)
        cca_df = pd.concat([self.lineage_list[-1], cca_df], axis=0)
        cca_df = reorg_daughter_cells(cca_df, self.max_daughter)
        self.lineage_list.append(cca_df)

class tracker:
    def __init__(self):
        pass

    def track(self, 
              segm_video,
              signals=None,
              IoA_thresh = 0.8,
              IoA_thresh_daughter = 0.25,
              IoA_thresh_aggressive = 0.5,
              min_daughter = 2,
              max_daughter = 2,
              record_lineage = True
        ):      
        pbar = tqdm(total=len(segm_video), desc='Tracking', ncols=100)
            
        for frame_i, lab in enumerate(segm_video):
            if frame_i == 0:
                tracker = normal_division_tracker(segm_video, IoA_thresh_daughter, min_daughter, max_daughter, IoA_thresh, IoA_thresh_aggressive)
                if record_lineage:
                    tree = normal_division_lineage_tree(lab, max_daughter)
                pbar.update()
                continue

            tracker.track_frame(frame_i)

            if record_lineage:
                mother_daughters = tracker.mother_daughters
                IDs_prev = tracker.IDs_prev
                assignments = tracker.assignments
                IDs_curr_untracked = tracker.IDs_curr_untracked
                tree.create_tracked_frame_tree(frame_i, mother_daughters, IDs_prev, IDs_curr_untracked, assignments)

            self.updateGuiProgressBar(signals)
            pbar.update()

        if record_lineage:
            self.cca_dfs = tree.lineage_list

        tracked_video = tracker.tracked_video            
        pbar.close()
        return tracked_video
    
    def track_frame(self, 
                    previous_frame_labels, 
                    current_frame_labels, 
                    IoA_thresh = 0.8,
                    IoA_thresh_daughter = 0.25,
                    IoA_thresh_aggressive = 0.5,
                    min_daughter = 2,
                    max_daughter = 2,
                    ):
        
        if not np.any(current_frame_labels):
            # Skip empty frames
            return current_frame_labels

        segm_video = [previous_frame_labels, current_frame_labels]
        tracker = normal_division_tracker(segm_video, IoA_thresh_daughter, min_daughter, max_daughter, IoA_thresh, IoA_thresh_aggressive)
        tracker.track_frame(1)
        tracked_video = tracker.tracked_video
<<<<<<< HEAD

        mothers, _ = tracker.mother_daughters
        IDs_prev = tracker.IDs_prev
        # mothers = {IDs_prev[mother] for mother in mothers}

        printl(mothers)

=======
        
        mother_daughters_pairs = tracker.mother_daughters
        printl(mother_daughters_pairs)
        IDs_prev = tracker.IDs_prev
        printl(IDs_prev)
        mothers = {IDs_prev[mother[0]] for mother in mother_daughters_pairs}

        printl(mothers)
        printl(tracked_video[-1], mothers)
>>>>>>> b30a0912
        return tracked_video[-1], mothers
    
    def updateGuiProgressBar(self, signals):
        if signals is None:
            return
        
        if hasattr(signals, 'innerPbar_available'):
            if signals.innerPbar_available:
                # Use inner pbar of the GUI widget (top pbar is for positions)
                signals.innerProgressBar.emit(1)
                return

        signals.progressBar.emit(1)

    def save_output(self):
        pass<|MERGE_RESOLUTION|>--- conflicted
+++ resolved
@@ -231,15 +231,6 @@
         tracker = normal_division_tracker(segm_video, IoA_thresh_daughter, min_daughter, max_daughter, IoA_thresh, IoA_thresh_aggressive)
         tracker.track_frame(1)
         tracked_video = tracker.tracked_video
-<<<<<<< HEAD
-
-        mothers, _ = tracker.mother_daughters
-        IDs_prev = tracker.IDs_prev
-        # mothers = {IDs_prev[mother] for mother in mothers}
-
-        printl(mothers)
-
-=======
         
         mother_daughters_pairs = tracker.mother_daughters
         printl(mother_daughters_pairs)
@@ -249,7 +240,6 @@
 
         printl(mothers)
         printl(tracked_video[-1], mothers)
->>>>>>> b30a0912
         return tracked_video[-1], mothers
     
     def updateGuiProgressBar(self, signals):
