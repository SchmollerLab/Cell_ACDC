--- conflicted
+++ resolved
@@ -384,7 +384,184 @@
         image = enhance_speckles(image, radius=speckle_radius)
     return image
 
-<<<<<<< HEAD
+def dummy_filter(
+        image: np.ndarray, 
+        apply_to_all_zslices=False, 
+        apply_to_all_frames=False
+    ):
+    return image
+
+class VolumeImageData:
+    def __init__(self):
+        self._data = {}
+
+    def __setitem__(
+            self, 
+            z_slice: int, 
+            image: np.ndarray
+        ):
+        if not isinstance(z_slice, (int, str)):
+            raise TypeError(
+                f'{z_slice} is not not a valid index. '
+                f'It must be an integer or a string and not {type(z_slice)}'
+            )
+        
+        if image.ndim != 2:
+            raise TypeError(
+                'Only 2D images can be assigned to a specifc z-slice index.'
+            )
+        
+        self._data[z_slice] = image
+    
+    def __getitem__(
+            self, z_slice: Union[int, Tuple[Union[int, slice]], None]
+        ):
+        if isinstance(z_slice, int):
+            return self._data[z_slice]
+        
+        arr = self._build_arr()
+        return arr[z_slice]
+    
+    def __array__(self) -> np.ndarray:
+        return self._build_arr()
+    
+    def __repr__(self):
+        return str(self._data)
+    
+    def _build_arr(self):
+        if not self._data:
+            return
+        
+        img = self._data[0]
+        SizeZ = len(self._data)
+        arr = np.zeros((SizeZ, *img.shape), dtype=img.dtype)
+        for z_slice, img in self._data.items():
+            arr[z_slice] = img
+        return np.squeeze(arr)
+    
+    def max(self, axis=None):
+        arr = self._build_arr()
+        if arr is None:
+            return
+        
+        return arr.max(axis=axis)
+
+    def min(self, axis=None):
+        arr = self._build_arr()
+        if arr is None:
+            return
+        
+        return arr.min(axis=axis)
+    
+    def mean(self, axis=None):
+        arr = self._build_arr()
+        if arr is None:
+            return
+        
+        return arr.mean(axis=axis)
+    
+class PreprocessedData:
+    def __init__(self):
+        self._data = {}
+    
+    def __getitem__(self, frame_i: int):
+        if frame_i not in self._data:
+            self._data[frame_i] = VolumeImageData()
+            
+        return self._data[frame_i]
+    
+    def __setitem__(self, frame_i: int, image: np.ndarray):
+        if not isinstance(frame_i, int):
+            raise TypeError(
+                f'{frame_i} is not not a valid index. '
+                f'It must be an integer and not {type(frame_i)}'
+            )
+            
+        if frame_i not in self._data:
+            self._data[frame_i] = VolumeImageData()
+        
+        if image.ndim == 2:
+            self._data[frame_i][0] = image
+        else:
+            for z_slice, img in enumerate(image):
+                self._data[frame_i][z_slice] = image
+    
+    def __repr__(self):
+        return str(self._data)
+    
+    def get(self, frame_i: int, default_value=None):
+        try:
+            return self._data[frame_i]
+        except KeyError:
+            return default_value
+
+def rescale_intensities(
+        image: np.array,
+        out_range_low: float=0.0,
+        out_range_high: float=1.0,
+        in_range_how: types.RescaleIntensitiesInRangeHow='percentage',
+        in_range_low: float=0.0,
+        in_range_high: float=1.0,
+        apply_to_all_zslices=True,
+    ):
+    """Rescale the intensities of an image to a given range.
+
+    Parameters
+    ----------
+    image : np.ndarray
+        Input image to rescale
+    out_range_low : float, optional
+        Min value of the output image. Default is 0.0
+    out_range_high : float, optional
+        Max value of the output image. Default is 1.0
+    in_range_low : float, optional
+        Min value of the output image. See `in_range_how` for more details. 
+        Default is 0.0
+    in_range_high : float, optional
+        Max value of the output image. See `in_range_how` for more details. 
+        Default is 1.0
+    in_range_how : {'percentage', 'image', 'absolute'}, optional
+        If `percentage`, the image is first rescaled to (0, 1) using the 
+        minimum and maximum value of the input image. This allows to specify 
+        the input range as a percentage of the image intensity range. 
+        If `image`, the input range is the minimum and maximum value of the 
+        input image. 
+        If `absolute`, the input range is specified by `in_range_low` and 
+        `in_range_high` in absolute values (same scale as the input image). 
+        Default is 'percentage'.
+    apply_to_all_zslices : bool, optional
+        Scale intensities across multi-dimensional images. Default is True
+
+    Returns
+    -------
+    np.ndarray
+        The rescaled image
+    """
+    out_range = (out_range_low, out_range_high)
+    if in_range_how == 'image':
+        in_range = 'image'
+    elif in_range_how == 'percentage':
+        image = skimage.exposure.rescale_intensity(
+            image, in_range='image', out_range=(0, 1)
+        )
+    elif in_range_how == 'absolute':
+        in_range = (in_range_low, in_range_high)
+        
+    rescaled = skimage.exposure.rescale_intensity(
+        image, in_range=in_range, out_range=out_range
+    )
+    return rescaled
+
+def _init_dummy_filter(**kwargs):
+    """
+    This function runs automatically as part of the preprocessing recipe if 
+    the user selects the 'dummy_filter' step. The 'dummy_filter' is available 
+    only in debug mode. Initialization functions run in the main GUI thread 
+    and they can be used to set up the related function, for example to 
+    prompt the user that a package needs to be installed.
+    """
+    pass
+
 def basicpy_background_correction(
         images,
         apply_to_all_frames=True,
@@ -577,183 +754,4 @@
         )
     
     images = images.squeeze()
-    return images
-=======
-def dummy_filter(
-        image: np.ndarray, 
-        apply_to_all_zslices=False, 
-        apply_to_all_frames=False
-    ):
-    return image
-
-class VolumeImageData:
-    def __init__(self):
-        self._data = {}
-
-    def __setitem__(
-            self, 
-            z_slice: int, 
-            image: np.ndarray
-        ):
-        if not isinstance(z_slice, (int, str)):
-            raise TypeError(
-                f'{z_slice} is not not a valid index. '
-                f'It must be an integer or a string and not {type(z_slice)}'
-            )
-        
-        if image.ndim != 2:
-            raise TypeError(
-                'Only 2D images can be assigned to a specifc z-slice index.'
-            )
-        
-        self._data[z_slice] = image
-    
-    def __getitem__(
-            self, z_slice: Union[int, Tuple[Union[int, slice]], None]
-        ):
-        if isinstance(z_slice, int):
-            return self._data[z_slice]
-        
-        arr = self._build_arr()
-        return arr[z_slice]
-    
-    def __array__(self) -> np.ndarray:
-        return self._build_arr()
-    
-    def __repr__(self):
-        return str(self._data)
-    
-    def _build_arr(self):
-        if not self._data:
-            return
-        
-        img = self._data[0]
-        SizeZ = len(self._data)
-        arr = np.zeros((SizeZ, *img.shape), dtype=img.dtype)
-        for z_slice, img in self._data.items():
-            arr[z_slice] = img
-        return np.squeeze(arr)
-    
-    def max(self, axis=None):
-        arr = self._build_arr()
-        if arr is None:
-            return
-        
-        return arr.max(axis=axis)
-
-    def min(self, axis=None):
-        arr = self._build_arr()
-        if arr is None:
-            return
-        
-        return arr.min(axis=axis)
-    
-    def mean(self, axis=None):
-        arr = self._build_arr()
-        if arr is None:
-            return
-        
-        return arr.mean(axis=axis)
-    
-class PreprocessedData:
-    def __init__(self):
-        self._data = {}
-    
-    def __getitem__(self, frame_i: int):
-        if frame_i not in self._data:
-            self._data[frame_i] = VolumeImageData()
-            
-        return self._data[frame_i]
-    
-    def __setitem__(self, frame_i: int, image: np.ndarray):
-        if not isinstance(frame_i, int):
-            raise TypeError(
-                f'{frame_i} is not not a valid index. '
-                f'It must be an integer and not {type(frame_i)}'
-            )
-            
-        if frame_i not in self._data:
-            self._data[frame_i] = VolumeImageData()
-        
-        if image.ndim == 2:
-            self._data[frame_i][0] = image
-        else:
-            for z_slice, img in enumerate(image):
-                self._data[frame_i][z_slice] = image
-    
-    def __repr__(self):
-        return str(self._data)
-    
-    def get(self, frame_i: int, default_value=None):
-        try:
-            return self._data[frame_i]
-        except KeyError:
-            return default_value
-
-def rescale_intensities(
-        image: np.array,
-        out_range_low: float=0.0,
-        out_range_high: float=1.0,
-        in_range_how: types.RescaleIntensitiesInRangeHow='percentage',
-        in_range_low: float=0.0,
-        in_range_high: float=1.0,
-        apply_to_all_zslices=True,
-    ):
-    """Rescale the intensities of an image to a given range.
-
-    Parameters
-    ----------
-    image : np.ndarray
-        Input image to rescale
-    out_range_low : float, optional
-        Min value of the output image. Default is 0.0
-    out_range_high : float, optional
-        Max value of the output image. Default is 1.0
-    in_range_low : float, optional
-        Min value of the output image. See `in_range_how` for more details. 
-        Default is 0.0
-    in_range_high : float, optional
-        Max value of the output image. See `in_range_how` for more details. 
-        Default is 1.0
-    in_range_how : {'percentage', 'image', 'absolute'}, optional
-        If `percentage`, the image is first rescaled to (0, 1) using the 
-        minimum and maximum value of the input image. This allows to specify 
-        the input range as a percentage of the image intensity range. 
-        If `image`, the input range is the minimum and maximum value of the 
-        input image. 
-        If `absolute`, the input range is specified by `in_range_low` and 
-        `in_range_high` in absolute values (same scale as the input image). 
-        Default is 'percentage'.
-    apply_to_all_zslices : bool, optional
-        Scale intensities across multi-dimensional images. Default is True
-
-    Returns
-    -------
-    np.ndarray
-        The rescaled image
-    """
-    out_range = (out_range_low, out_range_high)
-    if in_range_how == 'image':
-        in_range = 'image'
-    elif in_range_how == 'percentage':
-        image = skimage.exposure.rescale_intensity(
-            image, in_range='image', out_range=(0, 1)
-        )
-    elif in_range_how == 'absolute':
-        in_range = (in_range_low, in_range_high)
-        
-    rescaled = skimage.exposure.rescale_intensity(
-        image, in_range=in_range, out_range=out_range
-    )
-    return rescaled
-
-def _init_dummy_filter(**kwargs):
-    """
-    This function runs automatically as part of the preprocessing recipe if 
-    the user selects the 'dummy_filter' step. The 'dummy_filter' is available 
-    only in debug mode. Initialization functions run in the main GUI thread 
-    and they can be used to set up the related function, for example to 
-    prompt the user that a package needs to be installed.
-    """
-    pass
->>>>>>> f5b58869
+    return images