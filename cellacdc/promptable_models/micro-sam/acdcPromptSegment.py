# precompute_image_embeddings see micro_sam.util.precompute_image_embeddings
# segment_from_points see micro_sam.prompt_based_segmentation.segment_from_points
# get_sam_model see micro_sam.util.get_sam_model
# Also see micro_sam.promptable_segmentation in the main function
import os
import traceback

import numpy as np

from micro_sam.util import get_sam_model, precompute_image_embeddings
from micro_sam.prompt_based_segmentation import segment_from_points

from cellacdc import load
from cellacdc.promptable_models.base import BaseModel

class AvailableModels:
    from micro_sam.util import get_model_names
    values = get_model_names()

class GPUorCPU:
    values = ['gpu', 'cpu']

class Model(BaseModel):
    def __init__(
        self,
        model_type: AvailableModels = 'vit_b_lm',
        save_embeddings: bool = True,
        image_embeddings_zarr_path: os.PathLike = '',
        **kwargs
    ):
        super().__init__()
        
        self.predictor = get_sam_model(model_type)
        
        if not image_embeddings_zarr_path:
            image_embeddings_zarr_path = None
        
        if save_embeddings and os.path.exists(image_embeddings_zarr_path):
            try:
                os.remove(image_embeddings_zarr_path)
            except Exception as err:
                print(traceback.format_exc())
                raise PermissionError(
                    'Saving embeddings when the ZARR file already exists '
                    'requires removing the file firs. '
                    'Please, manually remove the following file: '
                    f'{image_embeddings_zarr_path} '
                )
        
        do_not_save_but_path_exists = (
            not save_embeddings
            and image_embeddings_zarr_path is not None
            and os.path.exists(image_embeddings_zarr_path)
        )
        
        if do_not_save_but_path_exists:
            raise ValueError(
                'The path to save the image embeddings already exists: '
                f'{image_embeddings_zarr_path}. '
                'In order to not save the embeddings, please, '
                'provide an empty path.'
            )
        
        if save_embeddings and image_embeddings_zarr_path is None:
            posData: load.loadData = kwargs.get('posData', None)
            if posData is None:
                raise ValueError(
                    'If `save_embeddings` is True, '
                    '`image_embeddings_zarr_path` must be provided.'
                )
            
            image_embeddings_zarr_path = posData.microSamEmbeddingsZarrPath()
        
        self.image_embeddings_zarr_path = image_embeddings_zarr_path
    
    def _get_points_and_labels(self, prompt_id, z_slice=1):
        points = []
        labels = []
        prompts = self.prompts[prompt_id]
        for prompt, prompt_type in prompts:
            if prompt_type == 'point':
                z, y, x = prompt
                if z != z_slice:
                    continue
                
                points.append((y, x))
                labels.append(1)  # Positive point
            else:
                raise ValueError(f"Unsupported prompt type: {prompt_type}")

        obj_negative_prompts = self.negative_prompts[prompt_id]
        for prompt, prompt_type in obj_negative_prompts:
            if prompt_type == 'point':
                z, y, x = prompt
                if z != z_slice:
                    continue
                
                points.append((y, x))
                labels.append(0)  # Negative point
            else:
                raise ValueError(f"Unsupported prompt type: {prompt_type}")
        
        global_negative_prompts = self.negative_prompts[0]
        for prompt, prompt_type in global_negative_prompts:
            if prompt_type == 'point':
                z, y, x = prompt
                if z != z_slice:
                    continue
                
                points.append((y, x))
                labels.append(0)  # Negative point
            else:
                raise ValueError(f"Unsupported prompt type: {prompt_type}")      
        
        return points, labels
        
    def segment(
            self, 
            image, 
            *args, 
            treat_other_objects_as_background=True,
            verbose=False,
            **kwargs
        ):
        """Run the segmentation model on the image using the prompts added

        Parameters
        ----------
        image : (Z, Y, X) np.ndarray
            3D z-stack image to segment. For 2D images, pass a 3D array 
            with a single slice (i.e., shape (1, Y, X)).
        treat_other_objects_as_background : bool, optional
            If True, when segmenting an object, the prompts added 
            for all the other objects are treated as negative prompts
            for the current object. Default is True
        verbose : bool, optional
            If True, print progress messages. Default is False.
            
        Returns
        -------
        (Z, Y, X) np.ndarray
            Labelled array with the segmentation masks of the objects. 
            Smaller objects are added on top to prevent larger 
            objects from removing smaller ones.
        """
        
        result_obj_masks = []
        lab = np.zeros(image.shape, dtype=np.uint32)        
        for prompt_id, value in self.prompt_ids_image_mapper.items():
            prompt_image, image_origin = value
            
            if prompt_image is None:
                prompt_image = image
            
            ndim = 3
            SizeZ = prompt_image.shape[0]
            input_image = prompt_image
            if SizeZ == 1:
                input_image = prompt_image[0]
                ndim = 2

            # If save_path is not None, and path exists, embeddings are loaded
            image_embeddings = precompute_image_embeddings(
                predictor=self.predictor,
                input_=input_image,
                ndim=ndim, 
                verbose=verbose,
<<<<<<< HEAD
                save_path=self.image_embeddings_zarr_path 
=======
                save_path=self.image_embeddings_zarr_path # If not None, and path exists, embeddings are loaded
>>>>>>> de9ff9b7
            )
            
            import pdb; pdb.set_trace()
            
            for z, img in enumerate(prompt_image):
                ...

def url_help():
    return 'https://computational-cell-analytics.github.io/micro-sam/micro_sam.html'<|MERGE_RESOLUTION|>--- conflicted
+++ resolved
@@ -165,11 +165,7 @@
                 input_=input_image,
                 ndim=ndim, 
                 verbose=verbose,
-<<<<<<< HEAD
-                save_path=self.image_embeddings_zarr_path 
-=======
                 save_path=self.image_embeddings_zarr_path # If not None, and path exists, embeddings are loaded
->>>>>>> de9ff9b7
             )
             
             import pdb; pdb.set_trace()
