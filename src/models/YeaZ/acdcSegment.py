import os

import numpy as np

import skimage.exposure
import skimage.filters

from .unet import model
from .unet import neural_network
from .unet import segment

from tensorflow import keras

from tqdm import tqdm

class progressCallback(keras.callbacks.Callback):
    def __init__(self, signals):
        self.signals = signals

    def on_predict_begin(self, logs=None):
        pass

    def on_predict_batch_begin(self, batch, logs=None):
        pass

    def on_predict_batch_end(self, batch, logs=None):
        innerPbar_available = self.signals[1]
        if innerPbar_available:
            self.signals[0].innerProgressBar.emit(1)
        else:
            self.signals[0].progressBar.emit(1)

class Model:
    def __init__(self, is_phase_contrast=True):
        # Initialize model
        self.model = model.unet(
            pretrained_weights=None,
            input_size=(None,None,1)
        )

        # Get the path where the weights are saved.
        # We suggest saving the weights files into a 'model' subfolder
        script_path = os.path.dirname(os.path.abspath(__file__))
        model_path = os.path.join(script_path, 'model')

        if is_phase_contrast:
            weights_fn = 'unet_weights_batchsize_25_Nepochs_100_SJR0_10.hdf5'
        else:
            weights_fn = 'unet_weights_BF_batchsize_25_Nepochs_100_SJR_0_1.hdf5'

        weights_path = os.path.join(model_path, weights_fn)

        if not os.path.exists(model_path):
            raise FileNotFoundError(f'Weights file not found in {model_path}')

        self.model.load_weights(weights_path)

    def yeaz_preprocess(self, image):
        image = skimage.filters.gaussian(image, sigma=1)
        image = skimage.exposure.equalize_adapthist(image)
        image = image/image.max()
        image = skimage.exposure.equalize_adapthist(image)
        return image

    def segment(self, image, thresh_val=0.0, min_distance=10):
        # Preprocess image
        image = self.yeaz_preprocess(image)

        if thresh_val == 0:
            thresh_val = None

        # pad with zeros such that is divisible by 16
        (nrow, ncol) = image.shape
        row_add = 16-nrow%16
        col_add = 16-ncol%16
        pad_info = ((0, row_add), (0, col_add))
        padded = np.pad(image, pad_info, 'constant')
        x = padded[np.newaxis,:,:,np.newaxis]

        prediction = self.model.predict(x, batch_size=1, verbose=1)[0,:,:,0]

        # remove padding with 0s
        prediction = prediction[0:-row_add, 0:-col_add]
        thresh = neural_network.threshold(prediction, thresh_val=thresh_val)
<<<<<<< HEAD
        lab = segment.segment(
            thresh, prediction, min_distance=min_distance
        ).astype(np.uint16)
        return lab
=======
        lab = segment.segment(thresh, prediction, min_distance=min_distance)
        return lab.astype(np.uint16)

    def segment3DT(self, timelapse3D, thresh_val=0.0, min_distance=10, signals=None):
        signals[0].progress.emit(f'Preprocessing images...')
        timelapse3D = np.zeros(timelapse3D.shape)
        for t, image in enumerate(timelapse3D):
            image = self.yeaz_preprocess(image)
            timelapse3D[t] = image
            signals[0].progress_tqdm.emit(1)
        signals[0].signal_close_tqdm.emit()

        if thresh_val == 0:
            thresh_val = None

        # pad with zeros such that is divisible by 16
        (nrow, ncol) = timelapse3D[0].shape
        row_add = 16-nrow%16
        col_add = 16-ncol%16
        pad_info = ((0, 0), (0, row_add), (0, col_add))
        padded = np.pad(timelapse3D, pad_info, 'constant')

        x = padded[:, :, :, np.newaxis]

        signals[0].progress.emit(f'Segmenting with YeaZ...')

        prediction = self.model.predict(
            x, batch_size=1, verbose=1, callbacks=[progressCallback(signals)]
        )[:,:,:,0]

        # remove padding with 0s
        lab_timelapse = np.zeros(prediction.shape, np.uint16)
        prediction = prediction[:, 0:-row_add, 0:-col_add]
        for t, pred in enumerate(prediction):
            thresh = neural_network.threshold(pred, thresh_val=thresh_val)
            lab = segment.segment(thresh, pred, min_distance=min_distance)
            lab_timelapse[t] = lab.astype(np.uint16)
        return lab_timelapse
>>>>>>> b7eb9790
<|MERGE_RESOLUTION|>--- conflicted
+++ resolved
@@ -82,12 +82,6 @@
         # remove padding with 0s
         prediction = prediction[0:-row_add, 0:-col_add]
         thresh = neural_network.threshold(prediction, thresh_val=thresh_val)
-<<<<<<< HEAD
-        lab = segment.segment(
-            thresh, prediction, min_distance=min_distance
-        ).astype(np.uint16)
-        return lab
-=======
         lab = segment.segment(thresh, prediction, min_distance=min_distance)
         return lab.astype(np.uint16)
 
@@ -125,5 +119,4 @@
             thresh = neural_network.threshold(pred, thresh_val=thresh_val)
             lab = segment.segment(thresh, pred, min_distance=min_distance)
             lab_timelapse[t] = lab.astype(np.uint16)
-        return lab_timelapse
->>>>>>> b7eb9790
+        return lab_timelapse